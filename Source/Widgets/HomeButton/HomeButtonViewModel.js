/*global define*/
define([
        '../../Core/Cartesian3',
        '../../Core/defaultValue',
        '../../Core/defineProperties',
        '../../Core/DeveloperError',
        '../../Core/Ellipsoid',
        '../../Core/Extent',
        '../../Core/Math',
        '../../Core/Matrix4',
        '../../Scene/Camera',
        '../../Scene/CameraColumbusViewMode',
        '../../Scene/CameraFlightPath',
        '../../Scene/PerspectiveFrustum',
        '../../Scene/SceneMode',
        '../createCommand',
        '../../ThirdParty/knockout'
<<<<<<< HEAD
        ], function(
            createCommand,
            defaultValue,
            Cartesian3,
            DeveloperError,
            Ellipsoid,
            Extent,
            CesiumMath,
            Matrix4,
            Camera,
            CameraColumbusViewMode,
            CameraFlightPath,
            PerspectiveFrustum,
            SceneMode,
            knockout) {
=======
    ], function(
        Cartesian3,
        defaultValue,
        defineProperties,
        DeveloperError,
        Ellipsoid,
        Extent,
        CesiumMath,
        Matrix4,
        Camera,
        CameraColumbusViewMode,
        PerspectiveFrustum,
        SceneMode,
        createCommand,
        knockout) {
>>>>>>> 444fb8f3
    "use strict";

    function viewHome(scene, ellipsoid, transitioner, flightDuration) {
        var mode = scene.mode;

        var camera = scene.getCamera();
        camera.controller.constrainedAxis = Cartesian3.UNIT_Z;

        var controller = scene.getScreenSpaceCameraController();
        controller.enableTranslate = true;
        controller.enableTilt = true;
        controller.setEllipsoid(ellipsoid);
        controller.columbusViewMode = CameraColumbusViewMode.FREE;

        var canvas = scene.getCanvas();
        if (typeof transitioner !== 'undefined' && mode === SceneMode.MORPHING) {
            transitioner.completeMorph();
        }
        var flight;
        var description;

        if (mode === SceneMode.SCENE2D) {
            camera.transform = new Matrix4(0, 0, 1, 0,
                    1, 0, 0, 0,
                    0, 1, 0, 0,
                    0, 0, 0, 1);
            description = {
                    destination: Extent.MAX_VALUE,
                    duration: flightDuration
                };
            flight = CameraFlightPath.createAnimationExtent(scene.getFrameState(), description);
            scene.getAnimations().add(flight);
        } else if (mode === SceneMode.SCENE3D) {
            Cartesian3.add(camera.position, Matrix4.getTranslation(camera.transform), camera.position);
            var rotation = Matrix4.getRotation(camera.transform);
            rotation.multiplyByVector(camera.direction, camera.direction);
            rotation.multiplyByVector(camera.up, camera.up);
            rotation.multiplyByVector(camera.right, camera.right);
            camera.transform = Matrix4.IDENTITY.clone();
            var defaultCamera = new Camera(canvas);
            description = {
                    destination: defaultCamera.position,
                    duration: flightDuration,
                    up: defaultCamera.up,
                    direction: defaultCamera.direction
            };
            flight = CameraFlightPath.createAnimation(scene.getFrameState(), description);
            scene.getAnimations().add(flight);
        } else if (mode === SceneMode.COLUMBUS_VIEW) {
            camera.transform = new Matrix4(0.0, 0.0, 1.0, 0.0,
                    1.0, 0.0, 0.0, 0.0,
                    0.0, 1.0, 0.0, 0.0,
                    0.0, 0.0, 0.0, 1.0);
            var maxRadii = ellipsoid.getMaximumRadius();
            var position = new Cartesian3(0.0, -1.0, 1.0).normalize().multiplyByScalar(5.0 * maxRadii);
            var direction = Cartesian3.ZERO.subtract(position).normalize();
            var right = direction.cross(Cartesian3.UNIT_Z);
            var up = right.cross(direction);

            description = {
                    destination: position,
                    duration: flightDuration,
                    up: up,
                    direction: direction
            };

            flight = CameraFlightPath.createAnimation(scene.getFrameState(), description);
            scene.getAnimations().add(flight);
        }
    }

    /**
     * The view model for {@link HomeButton}.
     * @alias HomeButtonViewModel
     * @constructor
     *
<<<<<<< HEAD
     * @param {Scene} scene The Scene instance to use.
     * @param {SceneTransitioner} [transitioner] The SceneTransitioner instance to use.
     * @param {Ellipsoid} [ellipsoid] The Scene's primary ellipsoid.
     * @param {Number} [flightDuration] The duration of the camera flight in milliseconds
=======
     * @param {Scene} scene The scene instance to use.
     * @param {SceneTransitioner} [transitioner] The scene transitioner instance to use.
     * @param {Ellipsoid} [ellipsoid=Ellipsoid.WGS84] The ellipsoid to be viewed when in home position.
>>>>>>> 444fb8f3
     *
     * @exception {DeveloperError} scene is required.
     */
<<<<<<< HEAD
    var HomeButtonViewModel = function(scene, transitioner, ellipsoid, flightDuration) {
        var that = this;

=======
    var HomeButtonViewModel = function(scene, transitioner, ellipsoid) {
>>>>>>> 444fb8f3
        if (typeof scene === 'undefined') {
            throw new DeveloperError('scene is required.');
        }

        ellipsoid = defaultValue(ellipsoid, Ellipsoid.WGS84);

        this._scene = scene;
        this._ellipsoid = ellipsoid;
        this._transitioner = transitioner;

        this._command = createCommand(function() {
            viewHome(scene, ellipsoid, transitioner);
        });

        /**
         * Gets or sets the tooltip.  This property is observable.
         *
         * @type String
         */
        this.tooltip = 'View Home';

        knockout.track(this, ['tooltip']);
    };

    defineProperties(HomeButtonViewModel.prototype, {
        /**
         * Gets the scene transitioner being used by the scene.
         * If a transitioner is assigned, any running morphs will be completed
         * when the home button is pressed.  The transitioner must be using
         * the same Scene instance as the scene property.
         * @memberof HomeButtonViewModel.prototype
         *
         * @type {SceneTransitioner}
         */
        sceneTransitioner : {
            get : function() {
                return this._transitioner;
            }
        },

        /**
         * Gets the scene to control.
         * @memberof HomeButtonViewModel.prototype
         *
         * @type {Scene}
         */
        scene : {
            get : function() {
                return this._scene;
            }
        },

        /**
<<<<<<< HEAD
         * Gets an Observable whose value is the duration in milliseconds of the flight to home position.
         * @type Observable
         */
        this.flightDuration = knockout.observable(flightDuration);

        /**
         * The command for switching to home view.
         * @type Command
         */
        this.command = createCommand(function() {
            viewHome(that.scene, that.ellipsoid, that.transitioner, that.flightDuration());
        });
=======
         * Gets the ellipsoid to be viewed when in home position.
         * @memberof HomeButtonViewModel.prototype
         *
         * @type {Ellipsoid}
         */
        ellipsoid : {
            get : function() {
                return this._ellipsoid;
            }
        },
>>>>>>> 444fb8f3

        /**
         * Gets the Command that is executed when the button is clicked.
         * @memberof HomeButtonViewModel.prototype
         *
         * @type {Command}
         */
        command : {
            get : function() {
                return this._command;
            }
        }
    });

    return HomeButtonViewModel;
});<|MERGE_RESOLUTION|>--- conflicted
+++ resolved
@@ -15,23 +15,6 @@
         '../../Scene/SceneMode',
         '../createCommand',
         '../../ThirdParty/knockout'
-<<<<<<< HEAD
-        ], function(
-            createCommand,
-            defaultValue,
-            Cartesian3,
-            DeveloperError,
-            Ellipsoid,
-            Extent,
-            CesiumMath,
-            Matrix4,
-            Camera,
-            CameraColumbusViewMode,
-            CameraFlightPath,
-            PerspectiveFrustum,
-            SceneMode,
-            knockout) {
-=======
     ], function(
         Cartesian3,
         defaultValue,
@@ -43,11 +26,11 @@
         Matrix4,
         Camera,
         CameraColumbusViewMode,
+        CameraFlightPath,
         PerspectiveFrustum,
         SceneMode,
         createCommand,
         knockout) {
->>>>>>> 444fb8f3
     "use strict";
 
     function viewHome(scene, ellipsoid, transitioner, flightDuration) {
@@ -124,38 +107,28 @@
      * @alias HomeButtonViewModel
      * @constructor
      *
-<<<<<<< HEAD
-     * @param {Scene} scene The Scene instance to use.
-     * @param {SceneTransitioner} [transitioner] The SceneTransitioner instance to use.
-     * @param {Ellipsoid} [ellipsoid] The Scene's primary ellipsoid.
-     * @param {Number} [flightDuration] The duration of the camera flight in milliseconds
-=======
      * @param {Scene} scene The scene instance to use.
      * @param {SceneTransitioner} [transitioner] The scene transitioner instance to use.
      * @param {Ellipsoid} [ellipsoid=Ellipsoid.WGS84] The ellipsoid to be viewed when in home position.
->>>>>>> 444fb8f3
+     * @param {Number} [flightDuration] The duration of the camera flight in milliseconds
      *
      * @exception {DeveloperError} scene is required.
      */
-<<<<<<< HEAD
     var HomeButtonViewModel = function(scene, transitioner, ellipsoid, flightDuration) {
-        var that = this;
-
-=======
-    var HomeButtonViewModel = function(scene, transitioner, ellipsoid) {
->>>>>>> 444fb8f3
         if (typeof scene === 'undefined') {
             throw new DeveloperError('scene is required.');
         }
 
         ellipsoid = defaultValue(ellipsoid, Ellipsoid.WGS84);
+        flightDuration = defaultValue(flightDuration, 1500);
 
         this._scene = scene;
         this._ellipsoid = ellipsoid;
         this._transitioner = transitioner;
+        this._flightDuration = flightDuration;
 
         this._command = createCommand(function() {
-            viewHome(scene, ellipsoid, transitioner);
+            viewHome(scene, ellipsoid, transitioner, flightDuration);
         });
 
         /**
@@ -197,20 +170,6 @@
         },
 
         /**
-<<<<<<< HEAD
-         * Gets an Observable whose value is the duration in milliseconds of the flight to home position.
-         * @type Observable
-         */
-        this.flightDuration = knockout.observable(flightDuration);
-
-        /**
-         * The command for switching to home view.
-         * @type Command
-         */
-        this.command = createCommand(function() {
-            viewHome(that.scene, that.ellipsoid, that.transitioner, that.flightDuration());
-        });
-=======
          * Gets the ellipsoid to be viewed when in home position.
          * @memberof HomeButtonViewModel.prototype
          *
@@ -221,7 +180,6 @@
                 return this._ellipsoid;
             }
         },
->>>>>>> 444fb8f3
 
         /**
          * Gets the Command that is executed when the button is clicked.
