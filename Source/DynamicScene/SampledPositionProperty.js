--- conflicted
+++ resolved
@@ -131,12 +131,7 @@
     });
 
     /**
-<<<<<<< HEAD
      * Gets the position at the provided time.
-     * @memberof SampledPositionProperty
-=======
-     * Gets the value of the property at the provided time.
->>>>>>> a5746034
      *
      * @param {JulianDate} time The time for which to retrieve the value.
      * @param {Cartesian3} [result] The object to store the value into, if omitted, a new instance is created and returned.
@@ -147,12 +142,7 @@
     };
 
     /**
-<<<<<<< HEAD
      * Gets the position at the provided time and in the provided reference frame.
-     * @memberof SampledPositionProperty
-=======
-     * Gets the value of the property at the provided time and in the provided reference frame.
->>>>>>> a5746034
      *
      * @param {JulianDate} time The time for which to retrieve the value.
      * @param {ReferenceFrame} referenceFrame The desired referenceFrame of the result.
@@ -205,12 +195,7 @@
     };
 
     /**
-<<<<<<< HEAD
      * Adds multiple samples via parallel arrays.
-     * @memberof SampledPositionProperty
-=======
-     * Adds an array of samples
->>>>>>> a5746034
      *
      * @param {JulianDate[]} times An array of JulianDate instances where each index is a sample time.
      * @param {Cartesian3[]} positions The array of Cartesian3 position instances, where each value corresponds to the provided times index.
