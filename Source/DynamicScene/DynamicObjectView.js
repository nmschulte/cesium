/*global define*/
define([
        '../Core/Cartesian3',
        '../Core/defaultValue',
        '../Core/defined',
        '../Core/DeveloperError',
        '../Core/Ellipsoid',
        '../Core/JulianDate',
        '../Core/Math',
        '../Core/Matrix3',
        '../Core/Transforms',
        '../Scene/SceneMode'
    ], function(
        Cartesian3,
        defaultValue,
        defined,
        DeveloperError,
        Ellipsoid,
        JulianDate,
        CesiumMath,
        Matrix3,
        Transforms,
        SceneMode) {
    "use strict";

    var updateTransformMatrix3Scratch1 = new Matrix3();
    var updateTransformMatrix3Scratch2 = new Matrix3();
    var updateTransformMatrix3Scratch3 = new Matrix3();
    var updateTransformCartesian3Scratch1 = new Cartesian3();
    var updateTransformCartesian3Scratch2 = new Cartesian3();
    var updateTransformCartesian3Scratch3 = new Cartesian3();
    var updateTransformCartesian3Scratch4 = new Cartesian3();
    var updateTransformCartesian3Scratch5 = new Cartesian3();
    var updateTransformCartesian3Scratch6 = new Cartesian3();
    var deltaTime = new JulianDate();
    var northUpAxisFactor = 1.25;  // times ellipsoid's maximum radius

    function updateTransform(that, camera, updateLookAt, positionProperty, time, ellipsoid) {
        var cartesian = positionProperty.getValue(time, that._lastCartesian);
        if (defined(cartesian)) {
            var hasBasis = false;
            var xBasis;
            var yBasis;
            var zBasis;

            // The time delta was determined based on how fast satellites move compared to vehicles near the surface.
            // Slower moving vehicles will most likely default to east-north-up, while faster ones will be VVLH.
            deltaTime = JulianDate.addSeconds(time, 0.001, deltaTime);
            var deltaCartesian = positionProperty.getValue(deltaTime, updateTransformCartesian3Scratch1);
            if (defined(deltaCartesian)) {
                var toInertial = Transforms.computeFixedToIcrfMatrix(time, updateTransformMatrix3Scratch1);
                var toInertialDelta = Transforms.computeFixedToIcrfMatrix(deltaTime, updateTransformMatrix3Scratch2);
                var toFixed;

                if (!defined(toInertial) || !defined(toInertialDelta)) {
                    toFixed = Transforms.computeTemeToPseudoFixedMatrix(time, updateTransformMatrix3Scratch3);
                    toInertial = Matrix3.transpose(toFixed, updateTransformMatrix3Scratch1);
                    toInertialDelta = Transforms.computeTemeToPseudoFixedMatrix(deltaTime, updateTransformMatrix3Scratch2);
                    Matrix3.transpose(toInertialDelta, toInertialDelta);
                } else {
                    toFixed = Matrix3.transpose(toInertial, updateTransformMatrix3Scratch3);
                }

                var inertialCartesian = Matrix3.multiplyByVector(toInertial, cartesian, updateTransformCartesian3Scratch5);
                var inertialDeltaCartesian = Matrix3.multiplyByVector(toInertialDelta, deltaCartesian, updateTransformCartesian3Scratch6);

                Cartesian3.subtract(inertialCartesian, inertialDeltaCartesian, updateTransformCartesian3Scratch4);
                var inertialVelocity = Cartesian3.magnitude(updateTransformCartesian3Scratch4) * 1000.0;  // meters/sec

                // http://en.wikipedia.org/wiki/Standard_gravitational_parameter
                // Consider adding this to Cesium.Ellipsoid?
                var mu = 3.986004418e14;  // m^3 / sec^2

                var semiMajorAxis = -mu / (inertialVelocity * inertialVelocity - (2 * mu / Cartesian3.magnitude(inertialCartesian)));

                if (semiMajorAxis < 0 || semiMajorAxis > northUpAxisFactor * ellipsoid.maximumRadius) {
                    // North-up viewing from deep space.

                    // X along the nadir
                    xBasis = updateTransformCartesian3Scratch2;
                    Cartesian3.normalize(cartesian, xBasis);
                    Cartesian3.negate(xBasis, xBasis);

                    // Z is North
                    zBasis = Cartesian3.clone(Cartesian3.UNIT_Z, updateTransformCartesian3Scratch3);

                    // Y is along the cross of z and x (right handed basis / in the direction of motion)
                    yBasis = Cartesian3.cross(zBasis, xBasis, updateTransformCartesian3Scratch1);
                    if (Cartesian3.magnitude(yBasis) > CesiumMath.EPSILON7) {
                        Cartesian3.normalize(xBasis, xBasis);
                        Cartesian3.normalize(yBasis, yBasis);

                        zBasis = Cartesian3.cross(xBasis, yBasis, updateTransformCartesian3Scratch3);
                        Cartesian3.normalize(zBasis, zBasis);

                        hasBasis = true;
                    }
                } else if (!Cartesian3.equalsEpsilon(cartesian, deltaCartesian, CesiumMath.EPSILON7)) {
                    // Approximation of VVLH (Vehicle Velocity Local Horizontal) with the Z-axis flipped.

                    // Z along the position
                    zBasis = updateTransformCartesian3Scratch2;
                    Cartesian3.normalize(inertialCartesian, zBasis);
                    Cartesian3.normalize(inertialDeltaCartesian, inertialDeltaCartesian);

                    // Y is along the angular momentum vector (e.g. "orbit normal")
                    yBasis = Cartesian3.cross(zBasis, inertialDeltaCartesian, updateTransformCartesian3Scratch3);
                    if (!Cartesian3.equalsEpsilon(yBasis, Cartesian3.ZERO, CesiumMath.EPSILON7)) {
                        // X is along the cross of y and z (right handed basis / in the direction of motion)
                        xBasis = Cartesian3.cross(yBasis, zBasis, updateTransformCartesian3Scratch1);

                        Matrix3.multiplyByVector(toFixed, xBasis, xBasis);
                        Matrix3.multiplyByVector(toFixed, yBasis, yBasis);
                        Matrix3.multiplyByVector(toFixed, zBasis, zBasis);

                        Cartesian3.normalize(xBasis, xBasis);
                        Cartesian3.normalize(yBasis, yBasis);
                        Cartesian3.normalize(zBasis, zBasis);

                        hasBasis = true;
                    }
                }
            }

            if (hasBasis) {
                var transform = camera.transform;
                transform[0]  = xBasis.x;
                transform[1]  = xBasis.y;
                transform[2]  = xBasis.z;
                transform[3]  = 0.0;
                transform[4]  = yBasis.x;
                transform[5]  = yBasis.y;
                transform[6]  = yBasis.z;
                transform[7]  = 0.0;
                transform[8]  = zBasis.x;
                transform[9]  = zBasis.y;
                transform[10] = zBasis.z;
                transform[11] = 0.0;
                transform[12]  = cartesian.x;
                transform[13]  = cartesian.y;
                transform[14] = cartesian.z;
                transform[15] = 0.0;
            } else {
                // Stationary or slow-moving, low-altitude objects use East-North-Up.
                Transforms.eastNorthUpToFixedFrame(cartesian, ellipsoid, camera.transform);
            }
        }

        if (updateLookAt) {
            if (that.scene.mode === SceneMode.SCENE2D) {
                camera.lookAt(that._offset2D, Cartesian3.ZERO, that._up2D);
            } else {
                camera.lookAt(that._offset3D, Cartesian3.ZERO, that._up3D);
            }
        }
    }

    var offset3DCrossScratch = new Cartesian3();
    /**
     * A utility object for tracking an object with the camera.
     * @alias DynamicObjectView
     * @constructor
     *
     * @param {DynamicObject} dynamicObject The object to track with the camera.
     * @param {Scene} scene The scene to use.
     * @param {Ellipsoid} [ellipsoid=Ellipsoid.WGS84] The ellipsoid to use for orienting the camera.
     */
    var DynamicObjectView = function(dynamicObject, scene, ellipsoid) {
        /**
         * The object to track with the camera.
         * @type {DynamicObject}
         */
        this.dynamicObject = dynamicObject;

        /**
         * The scene in which to track the object.
         * @type {Scene}
         */
        this.scene = scene;

        /**
         * The ellipsoid to use for orienting the camera.
         * @type {Ellipsoid}
         */
        this.ellipsoid = defaultValue(ellipsoid, Ellipsoid.WGS84);

        //Shadow copies of the objects so we can detect changes.
        this._lastDynamicObject = undefined;
        this._mode = undefined;

        //Re-usable objects to be used for retrieving position.
        this._lastCartesian = new Cartesian3();

        this._defaultOffset3D = new Cartesian3(-10000, 2500, 2500);
        this._defaultUp3D = Cartesian3.cross(this._defaultOffset3D, Cartesian3.cross(Cartesian3.UNIT_Z, this._defaultOffset3D, offset3DCrossScratch), new Cartesian3());
        Cartesian3.normalize(this._defaultUp3D, this._defaultUp3D);

        this._defaultOffset2D = new Cartesian3(0.0, 0.0, Cartesian3.magnitude(this._defaultOffset3D));
        this._defaultUp2D = Cartesian3.clone(Cartesian3.UNIT_Y);

        this._offset3D = new Cartesian3();
        this._up3D = new Cartesian3();
        this._offset2D = new Cartesian3();
        this._up2D = new Cartesian3();
    };

    /**
    * Should be called each animation frame to update the camera
    * to the latest settings.
    * @param {JulianDate} time The current animation time.
    *
    */
    DynamicObjectView.prototype.update = function(time) {
        var scene = this.scene;
        var dynamicObject = this.dynamicObject;
        var ellipsoid = this.ellipsoid;

        //>>includeStart('debug', pragmas.debug);
        if (!defined(time)) {
            throw new DeveloperError('time is required.');
        }
        if (!defined(scene)) {
            throw new DeveloperError('DynamicObjectView.scene is required.');
        }
        if (!defined(dynamicObject)) {
            throw new DeveloperError('DynamicObjectView.dynamicObject is required.');
        }
        if (!defined(ellipsoid)) {
            throw new DeveloperError('DynamicObjectView.ellipsoid is required.');
        }
        if (!defined(dynamicObject.position)) {
            throw new DeveloperError('dynamicObject.position is required.');
        }
        //>>includeEnd('debug');

<<<<<<< HEAD
=======
        this._screenSpaceCameraController = scene.screenSpaceCameraController;

>>>>>>> 1f288337
        var positionProperty = dynamicObject.position;
        var objectChanged = dynamicObject !== this._lastDynamicObject;
        var sceneModeChanged = scene.mode !== this._mode && scene.mode !== SceneMode.MORPHING;

        var offset3D = this._offset3D;
        var up3D = this._up3D;
        var offset2D = this._offset2D;
        var up2D = this._up2D;
        var camera = scene.camera;

        if (objectChanged) {
            var viewFromProperty = dynamicObject.viewFrom;
            if (!defined(viewFromProperty) || !defined(viewFromProperty.getValue(time, offset3D))) {
                Cartesian3.clone(this._defaultOffset2D, offset2D);
                Cartesian3.clone(this._defaultUp2D, up2D);
                Cartesian3.clone(this._defaultOffset3D, offset3D);
                Cartesian3.clone(this._defaultUp3D, up3D);
            } else {
                Cartesian3.cross(Cartesian3.UNIT_Z, offset3D, up3D);
                Cartesian3.cross(offset3D, up3D, up3D);
                Cartesian3.normalize(up3D, up3D);

                var mag = Cartesian3.magnitude(offset3D);
                Cartesian3.fromElements(0.0, 0.0, mag, offset2D);
                Cartesian3.clone(this._defaultUp2D, up2D);
            }
        } else if (!sceneModeChanged && scene.mode !== SceneMode.MORPHING) {
            if (this._mode === SceneMode.SCENE2D) {
                var distance = Math.max(camera.frustum.right - camera.frustum.left, camera.frustum.top - camera.frustum.bottom);
                Cartesian3.fromElements(0.0, 0.0, distance, offset2D);
                Cartesian3.clone(camera.up, up2D);
            } else if (this._mode === SceneMode.SCENE3D || this._mode === SceneMode.COLUMBUS_VIEW) {
                Cartesian3.clone(camera.position, offset3D);
                Cartesian3.clone(camera.up, up3D);
            }
        }

        var updateLookAt = objectChanged || sceneModeChanged;
        this._lastDynamicObject = dynamicObject;
        this._mode = scene.mode !== SceneMode.MORPHING ? scene.mode : this._mode;

        if (scene.mode !== SceneMode.MORPHING) {
            updateTransform(this, scene.camera, updateLookAt, positionProperty, time, ellipsoid);
        }
    };

    return DynamicObjectView;
});<|MERGE_RESOLUTION|>--- conflicted
+++ resolved
@@ -233,11 +233,6 @@
         }
         //>>includeEnd('debug');
 
-<<<<<<< HEAD
-=======
-        this._screenSpaceCameraController = scene.screenSpaceCameraController;
-
->>>>>>> 1f288337
         var positionProperty = dynamicObject.position;
         var objectChanged = dynamicObject !== this._lastDynamicObject;
         var sceneModeChanged = scene.mode !== this._mode && scene.mode !== SceneMode.MORPHING;
