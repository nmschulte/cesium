/*global define*/
define([
        '../Core/BoundingRectangle',
        '../Core/BoundingSphere',
        '../Core/Cartesian2',
        '../Core/Cartesian3',
        '../Core/Cartesian4',
        '../Core/Color',
        '../Core/ColorGeometryInstanceAttribute',
        '../Core/createGuid',
        '../Core/defaultValue',
        '../Core/defined',
        '../Core/defineProperties',
        '../Core/destroyObject',
        '../Core/DeveloperError',
        '../Core/EllipsoidGeometry',
        '../Core/Event',
        '../Core/GeographicProjection',
        '../Core/GeometryInstance',
        '../Core/GeometryPipeline',
        '../Core/getTimestamp',
        '../Core/Intersect',
        '../Core/Interval',
        '../Core/JulianDate',
        '../Core/Math',
        '../Core/Matrix4',
        '../Core/mergeSort',
        '../Core/Occluder',
        '../Core/ShowGeometryInstanceAttribute',
        '../Renderer/ClearCommand',
        '../Renderer/Context',
        '../Renderer/PassState',
        './Camera',
        './CreditDisplay',
        './CullingVolume',
        './FrameState',
        './FrustumCommands',
        './FXAA',
        './GlobeDepth',
        './OIT',
        './OrthographicFrustum',
        './Pass',
        './PerformanceDisplay',
        './PerInstanceColorAppearance',
        './PerspectiveFrustum',
        './PerspectiveOffCenterFrustum',
        './PickDepth',
        './Primitive',
        './PrimitiveCollection',
        './SceneMode',
        './SceneTransforms',
        './SceneTransitioner',
        './ScreenSpaceCameraController',
        './SunPostProcess',
        './TweenCollection'
    ], function(
        BoundingRectangle,
        BoundingSphere,
        Cartesian2,
        Cartesian3,
        Cartesian4,
        Color,
        ColorGeometryInstanceAttribute,
        createGuid,
        defaultValue,
        defined,
        defineProperties,
        destroyObject,
        DeveloperError,
        EllipsoidGeometry,
        Event,
        GeographicProjection,
        GeometryInstance,
        GeometryPipeline,
        getTimestamp,
        Intersect,
        Interval,
        JulianDate,
        CesiumMath,
        Matrix4,
        mergeSort,
        Occluder,
        ShowGeometryInstanceAttribute,
        ClearCommand,
        Context,
        PassState,
        Camera,
        CreditDisplay,
        CullingVolume,
        FrameState,
        FrustumCommands,
        FXAA,
        GlobeDepth,
        OIT,
        OrthographicFrustum,
        Pass,
        PerformanceDisplay,
        PerInstanceColorAppearance,
        PerspectiveFrustum,
        PerspectiveOffCenterFrustum,
        PickDepth,
        Primitive,
        PrimitiveCollection,
        SceneMode,
        SceneTransforms,
        SceneTransitioner,
        ScreenSpaceCameraController,
        SunPostProcess,
        TweenCollection) {
    "use strict";

    /**
     * The container for all 3D graphical objects and state in a Cesium virtual scene.  Generally,
     * a scene is not created directly; instead, it is implicitly created by {@link CesiumWidget}.
     * <p>
     * <em><code>contextOptions</code> parameter details:</em>
     * </p>
     * <p>
     * The default values are:
     * <code>
     * {
     *   webgl : {
     *     alpha : false,
     *     depth : true,
     *     stencil : false,
     *     antialias : true,
     *     premultipliedAlpha : true,
     *     preserveDrawingBuffer : false
     *     failIfMajorPerformanceCaveat : true
     *   },
     *   allowTextureFilterAnisotropic : true
     * }
     * </code>
     * </p>
     * <p>
     * The <code>webgl</code> property corresponds to the {@link http://www.khronos.org/registry/webgl/specs/latest/#5.2|WebGLContextAttributes}
     * object used to create the WebGL context.
     * </p>
     * <p>
     * <code>webgl.alpha</code> defaults to false, which can improve performance compared to the standard WebGL default
     * of true.  If an application needs to composite Cesium above other HTML elements using alpha-blending, set
     * <code>webgl.alpha</code> to true.
     * </p>
     * <p>
     * <code>webgl.failIfMajorPerformanceCaveat</code> defaults to true, which ensures a context is not successfully created
     * if the system has a major performance issue such as only supporting software rendering.  The standard WebGL default is false,
     * which is not appropriate for almost any Cesium app.
     * </p>
     * <p>
     * The other <code>webgl</code> properties match the WebGL defaults for {@link http://www.khronos.org/registry/webgl/specs/latest/#5.2|WebGLContextAttributes}.
     * </p>
     * <p>
     * <code>allowTextureFilterAnisotropic</code> defaults to true, which enables anisotropic texture filtering when the
     * WebGL extension is supported.  Setting this to false will improve performance, but hurt visual quality, especially for horizon views.
     * </p>
     *
     * @alias Scene
     * @constructor
     *
     * @param {Object} [options] Object with the following properties:
     * @param {Canvas} options.canvas The HTML canvas element to create the scene for.
     * @param {Object} [options.contextOptions] Context and WebGL creation properties.  See details above.
     * @param {Element} [options.creditContainer] The HTML element in which the credits will be displayed.
     * @param {MapProjection} [options.mapProjection=new GeographicProjection()] The map projection to use in 2D and Columbus View modes.
     * @param {Boolean} [options.orderIndependentTranslucency=true] If true and the configuration supports it, use order independent translucency.
     * @param {Boolean} [options.scene3DOnly=false] If true, optimizes memory use and performance for 3D mode but disables the ability to use 2D or Columbus View.     *
     * @see CesiumWidget
     * @see {@link http://www.khronos.org/registry/webgl/specs/latest/#5.2|WebGLContextAttributes}
     *
     * @exception {DeveloperError} options and options.canvas are required.
     *
     * @example
     * // Create scene without anisotropic texture filtering
     * var scene = new Cesium.Scene({
     *   canvas : canvas,
     *   contextOptions : {
     *     allowTextureFilterAnisotropic : false
     *   }
     * });
     */
    var Scene = function(options) {
        options = defaultValue(options, defaultValue.EMPTY_OBJECT);
        var canvas = options.canvas;
        var contextOptions = options.contextOptions;
        var creditContainer = options.creditContainer;

        //>>includeStart('debug', pragmas.debug);
        if (!defined(canvas)) {
            throw new DeveloperError('options and options.canvas are required.');
        }
        //>>includeEnd('debug');

        var context = new Context(canvas, contextOptions);
        if (!defined(creditContainer)) {
            creditContainer = document.createElement('div');
            creditContainer.style.position = 'absolute';
            creditContainer.style.bottom = '0';
            creditContainer.style['text-shadow'] = '0px 0px 2px #000000';
            creditContainer.style.color = '#ffffff';
            creditContainer.style['font-size'] = '10px';
            creditContainer.style['padding-right'] = '5px';
            canvas.parentNode.appendChild(creditContainer);
        }

        this._id = createGuid();
        this._frameState = new FrameState(new CreditDisplay(creditContainer));
        this._frameState.scene3DOnly = defaultValue(options.scene3DOnly, false);

        this._passState = new PassState(context);
        this._canvas = canvas;
        this._context = context;
        this._globe = undefined;
        this._primitives = new PrimitiveCollection();

        this._tweens = new TweenCollection();

        this._shaderFrameCount = 0;

        this._sunPostProcess = undefined;

        this._commandList = [];
        this._frustumCommandsList = [];
        this._overlayCommandList = [];

        this._pickFramebuffer = undefined;

        this._useOIT = defaultValue(options.orderIndependentTranslucency, true);
        this._executeOITFunction = undefined;

        var globeDepth;
        if (context.depthTexture) {
            globeDepth = new GlobeDepth();
        }

        this._globeDepth = globeDepth;

        this._oit =  undefined;
        if (this._useOIT && defined(globeDepth)) {
            this._oit = new OIT(context, globeDepth.framebuffer);
        }

        this._fxaa = new FXAA();

        this._clearColorCommand = new ClearCommand({
            color : new Color(),
            owner : this
        });
        this._depthClearCommand = new ClearCommand({
            depth : 1.0,
            owner : this
        });

<<<<<<< HEAD
        this._pickDepths = [];
        this._debugGlobeDepths = [];

        this._transitioner = new SceneTransitioner(this);

=======
>>>>>>> ed2c9874
        this._renderError = new Event();
        this._preRender = new Event();
        this._postRender = new Event();

        this._cameraStartFired = false;
        this._cameraMovedTime = undefined;

        /**
         * Exceptions occurring in <code>render</code> are always caught in order to raise the
         * <code>renderError</code> event.  If this property is true, the error is rethrown
         * after the event is raised.  If this property is false, the <code>render</code> function
         * returns normally after raising the event.
         *
         * @type {Boolean}
         * @default false
         */
        this.rethrowRenderErrors = false;

        /**
         * Determines whether or not to instantly complete the
         * scene transition animation on user input.
         *
         * @type {Boolean}
         * @default true
         */
        this.completeMorphOnUserInput = true;

        /**
         * The event fired at the beginning of a scene transition.
         * @type {Event}
         * @default Event()
         */
        this.morphStart = new Event();

        /**
         * The event fired at the completion of a scene transition.
         * @type {Event}
         * @default Event()
         */
        this.morphComplete = new Event();

        /**
         * The {@link SkyBox} used to draw the stars.
         *
         * @type {SkyBox}
         * @default undefined
         *
         * @see Scene#backgroundColor
         */
        this.skyBox = undefined;

        /**
         * The sky atmosphere drawn around the globe.
         *
         * @type {SkyAtmosphere}
         * @default undefined
         */
        this.skyAtmosphere = undefined;

        /**
         * The {@link Sun}.
         *
         * @type {Sun}
         * @default undefined
         */
        this.sun = undefined;

        /**
         * Uses a bloom filter on the sun when enabled.
         *
         * @type {Boolean}
         * @default true
         */
        this.sunBloom = true;
        this._sunBloom = undefined;

        /**
         * The {@link Moon}
         *
         * @type Moon
         * @default undefined
         */
        this.moon = undefined;

        /**
         * The background color, which is only visible if there is no sky box, i.e., {@link Scene#skyBox} is undefined.
         *
         * @type {Color}
         * @default {@link Color.BLACK}
         *
         * @see Scene#skyBox
         */
        this.backgroundColor = Color.clone(Color.BLACK);

        this._mode = SceneMode.SCENE3D;

        this._mapProjection = defined(options.mapProjection) ? options.mapProjection : new GeographicProjection();

        this._transitioner = new SceneTransitioner(this, this._mapProjection.ellipsoid);

        /**
         * The current morph transition time between 2D/Columbus View and 3D,
         * with 0.0 being 2D or Columbus View and 1.0 being 3D.
         *
         * @type {Number}
         * @default 1.0
         */
        this.morphTime = 1.0;
        /**
         * The far-to-near ratio of the multi-frustum. The default is 1,000.0.
         *
         * @type {Number}
         * @default 1000.0
         */
        this.farToNearRatio = 1000.0;

        /**
         * This property is for debugging only; it is not for production use.
         * <p>
         * A function that determines what commands are executed.  As shown in the examples below,
         * the function receives the command's <code>owner</code> as an argument, and returns a boolean indicating if the
         * command should be executed.
         * </p>
         * <p>
         * The default is <code>undefined</code>, indicating that all commands are executed.
         * </p>
         *
         * @type Function
         *
         * @default undefined
         *
         * @example
         * // Do not execute any commands.
         * scene.debugCommandFilter = function(command) {
         *     return false;
         * };
         *
         * // Execute only the billboard's commands.  That is, only draw the billboard.
         * var billboards = new Cesium.BillboardCollection();
         * scene.debugCommandFilter = function(command) {
         *     return command.owner === billboards;
         * };
         */
        this.debugCommandFilter = undefined;

        /**
         * This property is for debugging only; it is not for production use.
         * <p>
         * When <code>true</code>, commands are randomly shaded.  This is useful
         * for performance analysis to see what parts of a scene or model are
         * command-dense and could benefit from batching.
         * </p>
         *
         * @type Boolean
         *
         * @default false
         */
        this.debugShowCommands = false;

        /**
         * This property is for debugging only; it is not for production use.
         * <p>
         * When <code>true</code>, commands are shaded based on the frustums they
         * overlap.  Commands in the closest frustum are tinted red, commands in
         * the next closest are green, and commands in the farthest frustum are
         * blue.  If a command overlaps more than one frustum, the color components
         * are combined, e.g., a command overlapping the first two frustums is tinted
         * yellow.
         * </p>
         *
         * @type Boolean
         *
         * @default false
         */
        this.debugShowFrustums = false;

        this._debugFrustumStatistics = undefined;

        /**
         * This property is for debugging only; it is not for production use.
         * <p>
         * Displays frames per second and time between frames.
         * </p>
         *
         * @type Boolean
         *
         * @default false
         */
        this.debugShowFramesPerSecond = false;

        /**
         * This property is for debugging only; it is not for production use.
         * <p>
         * Displays depth information for the indicated frustum.
         * </p>
         *
         * @type Boolean
         *
         * @default false
         */
        this.debugShowGlobeDepth = false;

        /**
         * This property is for debugging only; it is not for production use.
         * <p>
         * Indicates which frustum will have depth information displayed.
         * </p>
         *
         * @type Number
         *
         * @default 1
         */
        this.debugShowGlobeDepthFrustum = 1;

        /**
         * When <code>true</code>, enables Fast Approximate Anti-aliasing even when order independent translucency
         * is unsupported.
         *
         * @type Boolean
         * @default true
         */
        this.fxaa = true;

        /**
         * The time in milliseconds to wait before checking if the camera has not moved and fire the cameraMoveEnd event.
         * @type {Number}
         * @default 500.0
         * @private
         */
        this.cameraEventWaitTime = 500.0;

        this._performanceDisplay = undefined;
        this._debugSphere = undefined;

        var camera = new Camera(this);
        this._camera = camera;
        this._cameraClone = Camera.clone(camera);
        this._screenSpaceCameraController = new ScreenSpaceCameraController(this);

        // initial guess at frustums.
        var near = camera.frustum.near;
        var far = camera.frustum.far;
        var numFrustums = Math.ceil(Math.log(far / near) / Math.log(this.farToNearRatio));
        updateFrustums(near, far, this.farToNearRatio, numFrustums, this._frustumCommandsList);

        // give frameState, camera, and screen space camera controller initial state before rendering
        updateFrameState(this, 0.0, JulianDate.now());
        this.initializeFrame();
    };

    var OPAQUE_FRUSTUM_NEAR_OFFSET = 0.99;

    defineProperties(Scene.prototype, {
        /**
         * Gets the canvas element to which this scene is bound.
         * @memberof Scene.prototype
         *
         * @type {Element}
         * @readonly
         */
        canvas : {
            get : function() {
                return this._canvas;
            }
        },

        /**
         * The drawingBufferWidth of the underlying GL context.
         * @memberof Scene.prototype
         *
         * @type {Number}
         * @readonly
         *
         * @see {@link https://www.khronos.org/registry/webgl/specs/1.0/#DOM-WebGLRenderingContext-drawingBufferWidth|drawingBufferWidth}
         */
        drawingBufferHeight : {
            get : function() {
                return this._context.drawingBufferHeight;
            }
        },

        /**
         * The drawingBufferHeight of the underlying GL context.
         * @memberof Scene.prototype
         *
         * @type {Number}
         * @readonly
         *
         * @see {@link https://www.khronos.org/registry/webgl/specs/1.0/#DOM-WebGLRenderingContext-drawingBufferHeight|drawingBufferHeight}
         */
        drawingBufferWidth : {
            get : function() {
                return this._context.drawingBufferWidth;
            }
        },

        /**
         * The maximum aliased line width, in pixels, supported by this WebGL implementation.  It will be at least one.
         * @memberof Scene.prototype
         *
         * @type {Number}
         * @readonly
         *
         * @see {@link https://www.khronos.org/opengles/sdk/docs/man/xhtml/glGet.xml|glGet} with <code>ALIASED_LINE_WIDTH_RANGE</code>.
         */
        maximumAliasedLineWidth : {
            get : function() {
                return this._context.maximumAliasedLineWidth;
            }
        },

        /**
         * The maximum length in pixels of one edge of a cube map, supported by this WebGL implementation.  It will be at least 16.
         * @memberof Scene.prototype
         *
         * @type {Number}
         * @readonly
         *
         * @see {@link https://www.khronos.org/opengles/sdk/docs/man/xhtml/glGet.xml|glGet} with <code>GL_MAX_CUBE_MAP_TEXTURE_SIZE</code>.
         */
        maximumCubeMapSize : {
            get : function() {
                return this._context.maximumCubeMapSize;
            }
        },

        /**
         * Gets or sets the depth-test ellipsoid.
         * @memberof Scene.prototype
         *
         * @type {Globe}
         */
        globe : {
            get: function() {
                return this._globe;
            },

            set: function(globe) {
                this._globe = this._globe && this._globe.destroy();
                this._globe = globe;
            }
        },

        /**
         * Gets the collection of primitives.
         * @memberof Scene.prototype
         *
         * @type {PrimitiveCollection}
         * @readonly
         */
        primitives : {
            get : function() {
                return this._primitives;
            }
        },

        /**
         * Gets the camera.
         * @memberof Scene.prototype
         *
         * @type {Camera}
         * @readonly
         */
        camera : {
            get : function() {
                return this._camera;
            }
        },
        // TODO: setCamera

        /**
         * Gets the controller for camera input handling.
         * @memberof Scene.prototype
         *
         * @type {ScreenSpaceCameraController}
         * @readonly
         */
        screenSpaceCameraController : {
            get : function() {
                return this._screenSpaceCameraController;
            }
        },

        /**
         * Get the map projection to use in 2D and Columbus View modes.
         * @memberof Scene.prototype
         *
         * @type {MapProjection}
         * @readonly
         *
         * @default new GeographicProjection()
         */
        mapProjection : {
            get: function() {
                return this._mapProjection;
            }
        },

        /**
         * Gets state information about the current scene. If called outside of a primitive's <code>update</code>
         * function, the previous frame's state is returned.
         * @memberof Scene.prototype
         *
         * @type {FrameState}
         * @readonly
         *
         * @private
         */
        frameState : {
            get: function() {
                return this._frameState;
            }
        },

        /**
         * Gets the collection of tweens taking place in the scene.
         * @memberof Scene.prototype
         *
         * @type {TweenCollection}
         * @readonly
         *
         * @private
         */
        tweens : {
            get : function() {
                return this._tweens;
            }
        },

        /**
         * Gets the collection of image layers that will be rendered on the globe.
         * @memberof Scene.prototype
         *
         * @type {ImageryLayerCollection}
         * @readonly
         */
        imageryLayers : {
            get : function() {
                return this.globe.imageryLayers;
            }
        },

        /**
         * The terrain provider providing surface geometry for the globe.
         * @memberof Scene.prototype
         *
         * @type {TerrainProvider}
         */
        terrainProvider : {
            get : function() {
                return this.globe.terrainProvider;
            },
            set : function(terrainProvider) {
                this.globe.terrainProvider = terrainProvider;
            }
        },

        /**
         * Gets the event that will be raised when an error is thrown inside the <code>render</code> function.
         * The Scene instance and the thrown error are the only two parameters passed to the event handler.
         * By default, errors are not rethrown after this event is raised, but that can be changed by setting
         * the <code>rethrowRenderErrors</code> property.
         * @memberof Scene.prototype
         *
         * @type {Event}
         * @readonly
         */
        renderError : {
            get : function() {
                return this._renderError;
            }
        },

        /**
         * Gets the event that will be raised at the start of each call to <code>render</code>.  Subscribers to the event
         * receive the Scene instance as the first parameter and the current time as the second parameter.
         * @memberof Scene.prototype
         *
         * @type {Event}
         * @readonly
         */
        preRender : {
            get : function() {
                return this._preRender;
            }
        },

        /**
         * Gets the event that will be raised at the end of each call to <code>render</code>.  Subscribers to the event
         * receive the Scene instance as the first parameter and the current time as the second parameter.
         * @memberof Scene.prototype
         *
         * @type {Event}
         * @readonly
         */
        postRender : {
            get : function() {
                return this._postRender;
            }
        },

        /**
         * @memberof Scene.prototype
         * @private
         * @readonly
         */
        context : {
            get : function() {
                return this._context;
            }
        },

        /**
         * This property is for debugging only; it is not for production use.
         * <p>
         * When {@link Scene.debugShowFrustums} is <code>true</code>, this contains
         * properties with statistics about the number of command execute per frustum.
         * <code>totalCommands</code> is the total number of commands executed, ignoring
         * overlap. <code>commandsInFrustums</code> is an array with the number of times
         * commands are executed redundantly, e.g., how many commands overlap two or
         * three frustums.
         * </p>
         *
         * @memberof Scene.prototype
         *
         * @type {Object}
         * @readonly
         *
         * @default undefined
         */
        debugFrustumStatistics : {
            get : function() {
                return this._debugFrustumStatistics;
            }
        },

        /**
         * Gets whether or not the scene is optimized for 3D only viewing.
         * @memberof Scene.prototype
         * @type {Boolean}
         * @readonly
         */
        scene3DOnly : {
            get : function() {
                return this._frameState.scene3DOnly;
            }
        },

        /**
         * Gets whether or not the scene has order independent translucency enabled.
         * Note that this only reflects the original construction option, and there are
         * other factors that could prevent OIT from functioning on a given system configuration.
         * @memberof Scene.prototype
         * @type {Boolean}
         * @readonly
         */
        orderIndependentTranslucency : {
            get : function() {
                return defined(this._oit);
            }
        },

        /**
         * Gets the unique identifier for this scene.
         * @memberof Scene.prototype
         * @type {String}
         * @readonly
         */
        id : {
            get : function() {
                return this._id;
            }
        },

        /**
         * Gets or sets the current mode of the scene.
         * @memberof Scene.prototype
         * @type {SceneMode}
         * @default {@link SceneMode.SCENE3D}
         */
        mode : {
            get : function() {
                return this._mode;
            },
            set : function(value) {
                if (this.scene3DOnly && value !== SceneMode.SCENE3D) {
                    throw new DeveloperError('Only SceneMode.SCENE3D is valid when scene3DOnly is true.');
                }
                this._mode = value;
            }
        },

        /**
         * Gets the number of frustums used in the last frame.
         * @memberof Scene.prototype
         * @type {Number}
         *
         * @private
         */
        numberOfFrustums : {
            get : function() {
                return this._frustumCommandsList.length;
            }
        }
    });

    var scratchOccluderBoundingSphere = new BoundingSphere();
    var scratchOccluder;

    function getOccluder(scene) {
        // TODO: The occluder is the top-level globe. When we add
        //       support for multiple central bodies, this should be the closest one.
        var globe = scene.globe;
        if (scene._mode === SceneMode.SCENE3D && defined(globe)) {
            var ellipsoid = globe.ellipsoid;
            scratchOccluderBoundingSphere.radius = ellipsoid.minimumRadius;
            scratchOccluder = Occluder.fromBoundingSphere(scratchOccluderBoundingSphere, scene._camera.positionWC, scratchOccluder);
            return scratchOccluder;
        }

        return undefined;
    }

    function clearPasses(passes) {
        passes.render = false;
        passes.pick = false;
    }

    function updateFrameState(scene, frameNumber, time) {
        var camera = scene._camera;

        var frameState = scene._frameState;
        frameState.mode = scene._mode;
        frameState.morphTime = scene.morphTime;
        frameState.mapProjection = scene.mapProjection;
        frameState.frameNumber = frameNumber;
        frameState.time = JulianDate.clone(time, frameState.time);
        frameState.camera = camera;
        frameState.cullingVolume = camera.frustum.computeCullingVolume(camera.positionWC, camera.directionWC, camera.upWC);
        frameState.occluder = getOccluder(scene);

        clearPasses(frameState.passes);
    }

    function updateFrustums(near, far, farToNearRatio, numFrustums, frustumCommandsList) {
        frustumCommandsList.length = numFrustums;
        for (var m = 0; m < numFrustums; ++m) {
            var curNear = Math.max(near, Math.pow(farToNearRatio, m) * near);
            var curFar = Math.min(far, farToNearRatio * curNear);

            var frustumCommands = frustumCommandsList[m];
            if (!defined(frustumCommands)) {
                frustumCommands = frustumCommandsList[m] = new FrustumCommands(curNear, curFar);
            } else {
                frustumCommands.near = curNear;
                frustumCommands.far = curFar;
            }
        }
    }

    function insertIntoBin(scene, command, distance) {
        if (scene.debugShowFrustums) {
            command.debugOverlappingFrustums = 0;
        }

        var frustumCommandsList = scene._frustumCommandsList;
        var length = frustumCommandsList.length;

        for (var i = 0; i < length; ++i) {
            var frustumCommands = frustumCommandsList[i];
            var curNear = frustumCommands.near;
            var curFar = frustumCommands.far;

            if (distance.start > curFar) {
                continue;
            }

            if (distance.stop < curNear) {
                break;
            }

            var pass = command instanceof ClearCommand ? Pass.OPAQUE : command.pass;
            var index = frustumCommands.indices[pass]++;
            frustumCommands.commands[pass][index] = command;

            if (scene.debugShowFrustums) {
                command.debugOverlappingFrustums |= (1 << i);
            }

            if (command.executeInClosestFrustum) {
                break;
            }
        }

        if (scene.debugShowFrustums) {
            var cf = scene._debugFrustumStatistics.commandsInFrustums;
            cf[command.debugOverlappingFrustums] = defined(cf[command.debugOverlappingFrustums]) ? cf[command.debugOverlappingFrustums] + 1 : 1;
            ++scene._debugFrustumStatistics.totalCommands;
        }
    }

    var scratchCullingVolume = new CullingVolume();
    var distances = new Interval();

    function createPotentiallyVisibleSet(scene) {
        var commandList = scene._commandList;
        var overlayList = scene._overlayCommandList;

        var cullingVolume = scene._frameState.cullingVolume;
        var camera = scene._camera;

        var direction = camera.directionWC;
        var position = camera.positionWC;

        if (scene.debugShowFrustums) {
            scene._debugFrustumStatistics = {
                totalCommands : 0,
                commandsInFrustums : {}
            };
        }

        var frustumCommandsList = scene._frustumCommandsList;
        var numberOfFrustums = frustumCommandsList.length;
        var numberOfPasses = Pass.NUMBER_OF_PASSES;
        for (var n = 0; n < numberOfFrustums; ++n) {
            for (var p = 0; p < numberOfPasses; ++p) {
                frustumCommandsList[n].indices[p] = 0;
            }
        }
        overlayList.length = 0;

        var near = Number.MAX_VALUE;
        var far = Number.MIN_VALUE;
        var undefBV = false;

        var occluder;
        if (scene._frameState.mode === SceneMode.SCENE3D) {
            occluder = scene._frameState.occluder;
        }

        // get user culling volume minus the far plane.
        var planes = scratchCullingVolume.planes;
        for (var m = 0; m < 5; ++m) {
            planes[m] = cullingVolume.planes[m];
        }
        cullingVolume = scratchCullingVolume;

        var length = commandList.length;
        for (var i = 0; i < length; ++i) {
            var command = commandList[i];
            var pass = command.pass;

            if (pass === Pass.OVERLAY) {
                overlayList.push(command);
            } else {
                var boundingVolume = command.boundingVolume;
                if (defined(boundingVolume)) {
                    if (command.cull &&
                            ((cullingVolume.computeVisibility(boundingVolume) === Intersect.OUTSIDE) ||
                             (defined(occluder) && !occluder.isBoundingSphereVisible(boundingVolume)))) {
                        continue;
                    }

                    distances = BoundingSphere.computePlaneDistances(boundingVolume, position, direction, distances);
                    near = Math.min(near, distances.start);
                    far = Math.max(far, distances.stop);
                } else {
                    // Clear commands don't need a bounding volume - just add the clear to all frustums.
                    // If another command has no bounding volume, though, we need to use the camera's
                    // worst-case near and far planes to avoid clipping something important.
                    distances.start = camera.frustum.near;
                    distances.stop = camera.frustum.far;
                    undefBV = !(command instanceof ClearCommand);
                }

                insertIntoBin(scene, command, distances);
            }
        }

        if (undefBV) {
            near = camera.frustum.near;
            far = camera.frustum.far;
        } else {
            // The computed near plane must be between the user defined near and far planes.
            // The computed far plane must between the user defined far and computed near.
            // This will handle the case where the computed near plane is further than the user defined far plane.
            near = Math.min(Math.max(near, camera.frustum.near), camera.frustum.far);
            far = Math.max(Math.min(far, camera.frustum.far), near);
        }

        // Exploit temporal coherence. If the frustums haven't changed much, use the frustums computed
        // last frame, else compute the new frustums and sort them by frustum again.
        var farToNearRatio = scene.farToNearRatio;
        var numFrustums = Math.ceil(Math.log(far / near) / Math.log(farToNearRatio));
        if (near !== Number.MAX_VALUE && (numFrustums !== numberOfFrustums || (frustumCommandsList.length !== 0 &&
                (near < frustumCommandsList[0].near || far > frustumCommandsList[numberOfFrustums - 1].far)))) {
            updateFrustums(near, far, farToNearRatio, numFrustums, frustumCommandsList);
            createPotentiallyVisibleSet(scene);
        }
    }

    function getAttributeLocations(shaderProgram) {
        var attributeLocations = {};
        var attributes = shaderProgram.vertexAttributes;
        for (var a in attributes) {
            if (attributes.hasOwnProperty(a)) {
                attributeLocations[a] = attributes[a].index;
            }
        }

        return attributeLocations;
    }

    function createDebugFragmentShaderProgram(command, scene, shaderProgram) {
        var context = scene.context;
        var sp = defaultValue(shaderProgram, command.shaderProgram);
        var fs = sp.fragmentShaderSource.clone();

        fs.sources = fs.sources.map(function(source) {
            source = source.replace(/void\s+main\s*\(\s*(?:void)?\s*\)/g, 'void czm_Debug_main()');
            return source;
        });

        var newMain =
            'void main() \n' +
            '{ \n' +
            '    czm_Debug_main(); \n';

        if (scene.debugShowCommands) {
            if (!defined(command._debugColor)) {
                command._debugColor = Color.fromRandom();
            }
            var c = command._debugColor;
            newMain += '    gl_FragColor.rgb *= vec3(' + c.red + ', ' + c.green + ', ' + c.blue + '); \n';
        }

        if (scene.debugShowFrustums) {
            // Support up to three frustums.  If a command overlaps all
            // three, it's code is not changed.
            var r = (command.debugOverlappingFrustums & (1 << 0)) ? '1.0' : '0.0';
            var g = (command.debugOverlappingFrustums & (1 << 1)) ? '1.0' : '0.0';
            var b = (command.debugOverlappingFrustums & (1 << 2)) ? '1.0' : '0.0';
            newMain += '    gl_FragColor.rgb *= vec3(' + r + ', ' + g + ', ' + b + '); \n';
        }

        newMain += '}';

        fs.sources.push(newMain);

        var attributeLocations = getAttributeLocations(sp);
        return context.createShaderProgram(sp.vertexShaderSource, fs, attributeLocations);
    }

    function executeDebugCommand(command, scene, passState, renderState, shaderProgram) {
        if (defined(command.shaderProgram) || defined(shaderProgram)) {
            // Replace shader for frustum visualization
            var sp = createDebugFragmentShaderProgram(command, scene, shaderProgram);
            command.execute(scene.context, passState, renderState, sp);
            sp.destroy();
        }
    }

    var transformFrom2D = new Matrix4(0.0, 0.0, 1.0, 0.0,
                                        1.0, 0.0, 0.0, 0.0,
                                        0.0, 1.0, 0.0, 0.0,
                                        0.0, 0.0, 0.0, 1.0);
    transformFrom2D = Matrix4.inverseTransformation(transformFrom2D, transformFrom2D);

    function executeCommand(command, scene, context, passState, renderState, shaderProgram, debugFramebuffer) {
        if ((defined(scene.debugCommandFilter)) && !scene.debugCommandFilter(command)) {
            return;
        }

        if (scene.debugShowCommands || scene.debugShowFrustums) {
            executeDebugCommand(command, scene, passState, renderState, shaderProgram);
        } else {
            command.execute(context, passState, renderState, shaderProgram);
        }

        if (command.debugShowBoundingVolume && (defined(command.boundingVolume))) {
            // Debug code to draw bounding volume for command.  Not optimized!
            // Assumes bounding volume is a bounding sphere.
            if (defined(scene._debugSphere)) {
                scene._debugSphere.destroy();
            }

            var frameState = scene._frameState;
            var boundingVolume = command.boundingVolume;
            var radius = boundingVolume.radius;
            var center = boundingVolume.center;

            var geometry = GeometryPipeline.toWireframe(EllipsoidGeometry.createGeometry(new EllipsoidGeometry({
                radii : new Cartesian3(radius, radius, radius),
                vertexFormat : PerInstanceColorAppearance.FLAT_VERTEX_FORMAT
            })));

            if (frameState.mode !== SceneMode.SCENE3D) {
                center = Matrix4.multiplyByPoint(transformFrom2D, center, center);
                var projection = frameState.mapProjection;
                var centerCartographic = projection.unproject(center);
                center = projection.ellipsoid.cartographicToCartesian(centerCartographic);
            }

            scene._debugSphere = new Primitive({
                geometryInstances : new GeometryInstance({
                    geometry : geometry,
                    modelMatrix : Matrix4.multiplyByTranslation(Matrix4.IDENTITY, center, new Matrix4()),
                    attributes : {
                        color : new ColorGeometryInstanceAttribute(1.0, 0.0, 0.0, 1.0)
                    }
                }),
                appearance : new PerInstanceColorAppearance({
                    flat : true,
                    translucent : false
                }),
                asynchronous : false
            });

            var commandList = [];
            scene._debugSphere.update(context, frameState, commandList);

            var framebuffer;
            if (defined(debugFramebuffer)) {
                framebuffer = passState.framebuffer;
                passState.framebuffer = debugFramebuffer;
            }

            commandList[0].execute(context, passState);

            if (defined(framebuffer)) {
                passState.framebuffer = framebuffer;
            }
        }
    }

    function isVisible(command, frameState) {
        if (!defined(command)) {
            return;
        }

        var occluder = (frameState.mode === SceneMode.SCENE3D) ? frameState.occluder: undefined;
        var cullingVolume = frameState.cullingVolume;

        // get user culling volume minus the far plane.
        var planes = scratchCullingVolume.planes;
        for (var k = 0; k < 5; ++k) {
            planes[k] = cullingVolume.planes[k];
        }
        cullingVolume = scratchCullingVolume;

        var boundingVolume = command.boundingVolume;

        return ((defined(command)) &&
                 ((!defined(command.boundingVolume)) ||
                  !command.cull ||
                  ((cullingVolume.computeVisibility(boundingVolume) !== Intersect.OUTSIDE) &&
                   (!defined(occluder) || occluder.isBoundingSphereVisible(boundingVolume)))));
    }

    function translucentCompare(a, b, position) {
        return BoundingSphere.distanceSquaredTo(b.boundingVolume, position) - BoundingSphere.distanceSquaredTo(a.boundingVolume, position);
    }

    function executeTranslucentCommandsSorted(scene, executeFunction, passState, commands) {
        var context = scene.context;

        mergeSort(commands, translucentCompare, scene._camera.positionWC);

        var length = commands.length;
        for (var j = 0; j < length; ++j) {
            executeFunction(commands[j], scene, context, passState);
        }
    }

    function getDebugGlobeDepth(scene, index) {
        var globeDepth = scene._debugGlobeDepths[index];
        if (!defined(globeDepth) && scene.context.depthTexture) {
            globeDepth = new GlobeDepth();
            scene._debugGlobeDepths[index] = globeDepth;
        }
        return globeDepth;
    }

    function getPickDepth(scene, index) {
        var pickDepth = scene._pickDepths[index];
        if (!defined(pickDepth)) {
            pickDepth = new PickDepth();
            scene._pickDepths[index] = pickDepth;
        }
        return pickDepth;
    }

    var scratchPerspectiveFrustum = new PerspectiveFrustum();
    var scratchPerspectiveOffCenterFrustum = new PerspectiveOffCenterFrustum();
    var scratchOrthographicFrustum = new OrthographicFrustum();

    function executeCommands(scene, passState, clearColor, picking) {
        var i;
        var j;

        var frameState = scene._frameState;
        var camera = scene._camera;
        var context = scene.context;
        var us = context.uniformState;

        // Manage sun bloom post-processing effect.
        if (defined(scene.sun) && scene.sunBloom !== scene._sunBloom) {
            if (scene.sunBloom) {
                scene._sunPostProcess = new SunPostProcess();
            } else if(defined(scene._sunPostProcess)){
                scene._sunPostProcess = scene._sunPostProcess.destroy();
            }

            scene._sunBloom = scene.sunBloom;
        } else if (!defined(scene.sun) && defined(scene._sunPostProcess)) {
            scene._sunPostProcess = scene._sunPostProcess.destroy();
            scene._sunBloom = false;
        }

        // Manage celestial and terrestrial environment effects.
        var skyBoxCommand = (frameState.passes.render && defined(scene.skyBox)) ? scene.skyBox.update(context, frameState) : undefined;
        var skyAtmosphereCommand = (frameState.passes.render && defined(scene.skyAtmosphere)) ? scene.skyAtmosphere.update(context, frameState) : undefined;
        var sunCommand = (frameState.passes.render && defined(scene.sun)) ? scene.sun.update(scene) : undefined;

        // Preserve the reference to the original framebuffer.
        var originalFramebuffer = passState.framebuffer;

        // Create a working frustum from the original camera frustum.
        var frustum;
        if (defined(camera.frustum.fov)) {
            frustum = camera.frustum.clone(scratchPerspectiveFrustum);
        } else if (defined(camera.frustum.infiniteProjectionMatrix)){
            frustum = camera.frustum.clone(scratchPerspectiveOffCenterFrustum);
        } else {
            frustum = camera.frustum.clone(scratchOrthographicFrustum);
        }

        // Clear the pass state framebuffer.
        var clearColorCommand = scene._clearColorCommand;
        Color.clone(clearColor, clearColorCommand.color);
        clearColorCommand.execute(context, passState);

        // Update globe depth rendering based on the current context and clear the globe depth framebuffer.
        if (defined(scene._globeDepth)) {
            scene._globeDepth.update(context);
            scene._globeDepth.clear(context, passState, clearColor);
        }

        // Determine if there are any translucent surfaces in any of the frustums.
        var renderTranslucentCommands = false;
        var frustumCommandsList = scene._frustumCommandsList;
        var numFrustums = frustumCommandsList.length;
        for (i = 0; i < numFrustums; ++i) {
            if (frustumCommandsList[i].indices[Pass.TRANSLUCENT] > 0) {
                renderTranslucentCommands = true;
                break;
            }
        }

        // If supported, configure OIT to use the globe depth framebuffer and clear the OIT framebuffer.
        var useOIT = !picking && renderTranslucentCommands && defined(scene._oit) && scene._oit.isSupported();
        if (useOIT) {
            scene._oit.update(context, scene._globeDepth.framebuffer);
            scene._oit.clear(context, passState, clearColor);
            useOIT = useOIT && scene._oit.isSupported();
        }

        // If supported, configure FXAA to use the globe depth color texture and clear the FXAA framebuffer.
        var useFXAA = !picking && scene.fxaa;
        if (useFXAA) {
            var fxaaTexture = !useOIT && defined(scene._globeDepth) ? scene._globeDepth._colorTexture : undefined;
            scene._fxaa.update(context, fxaaTexture);
            scene._fxaa.clear(context, passState, clearColor);
        }

        var sunVisible = isVisible(sunCommand, frameState);
        if (sunVisible && scene.sunBloom) {
            passState.framebuffer = scene._sunPostProcess.update(context);
        } else if (defined(scene._globeDepth)) {
            passState.framebuffer = scene._globeDepth.framebuffer;
        } else if (useFXAA) {
            passState.framebuffer = scene._fxaa.getColorFramebuffer();
        }

        // Update the uniforms based on the original frustum.
        us.updateFrustum(frustum);

        // Ideally, we would render the sky box and atmosphere last for early-z,
        // but we would have to draw it in each frustum
        if (defined(skyBoxCommand)) {
            executeCommand(skyBoxCommand, scene, context, passState);
        }

        if (defined(skyAtmosphereCommand)) {
            executeCommand(skyAtmosphereCommand, scene, context, passState);
        }

        if (defined(sunCommand) && sunVisible) {
            sunCommand.execute(context, passState);
            if (scene.sunBloom) {
                var framebuffer;
                if (defined(scene._globeDepth)) {
                    framebuffer = scene._globeDepth.framebuffer;
                } else if (scene.fxaa) {
                    framebuffer = scene._fxaa.getColorFramebuffer();
                } else {
                    framebuffer = originalFramebuffer;
                }
                scene._sunPostProcess.execute(context, framebuffer);
                passState.framebuffer = framebuffer;
            }
        }

        // Determine how translucent surfaces will be handled.
        var executeTranslucentCommands;
        if (useOIT) {
            if (!defined(scene._executeOITFunction)) {
                scene._executeOITFunction = function(scene, executeFunction, passState, commands) {
                    scene._oit.executeCommands(scene, executeFunction, passState, commands);
                };
            }
            executeTranslucentCommands = scene._executeOITFunction;
        } else {
            executeTranslucentCommands = executeTranslucentCommandsSorted;
        }

        // Execute commands in each frustum in back to front order
        var depthClearCommand = scene._depthClearCommand;
        for (i = 0; i < numFrustums; ++i) {
            var index = numFrustums - i - 1;
            var frustumCommands = frustumCommandsList[index];
            frustum.near = frustumCommands.near;
            frustum.far = frustumCommands.far;

            if (index !== 0) {
<<<<<<< HEAD
                // Avoid tearing artifacts between adjacent frustums
                frustum.near *= OPAQUE_FRUSTUM_NEAR_OFFSET;
=======
                // Avoid tearing artifacts between adjacent frustums in the opaque passes
                frustum.near *= 0.99;
>>>>>>> ed2c9874
            }

            var globeDepth = scene.debugShowGlobeDepth ? getDebugGlobeDepth(scene, index) : scene._globeDepth;

            var fb;
            if (scene.debugShowGlobeDepth && defined(globeDepth)) {
                fb = passState.framebuffer;
                passState.framebuffer = globeDepth.framebuffer;
            }

            us.updateFrustum(frustum);
            depthClearCommand.execute(context, passState);

            var commands = frustumCommands.commands[Pass.GLOBE];
            var length = frustumCommands.indices[Pass.GLOBE];
            for (j = 0; j < length; ++j) {
                executeCommand(commands[j], scene, context, passState);
            }

            if (defined(globeDepth)) {
                globeDepth.update(context);
                globeDepth.executeCopyDepth(context, passState);

                if (scene.debugShowGlobeDepth) {
                    passState.framebuffer = fb;
                }
            }

            // Execute commands in order by pass up to the translucent pass.
            // Translucent geometry needs special handling (sorting/OIT).
            var startPass = Pass.GLOBE + 1;
            var endPass = Pass.TRANSLUCENT;
            for (var pass = startPass; pass < endPass; ++pass) {
                commands = frustumCommands.commands[pass];
                length = frustumCommands.indices[pass];
                for (j = 0; j < length; ++j) {
                    executeCommand(commands[j], scene, context, passState);
                }
            }

            if (index !== 0) {
                // Do not overlap frustums in the translucent pass to avoid blending artifacts
                frustum.near = frustumCommands.near;
                us.updateFrustum(frustum);
            }

            commands = frustumCommands.commands[Pass.TRANSLUCENT];
            commands.length = frustumCommands.indices[Pass.TRANSLUCENT];
            executeTranslucentCommands(scene, executeCommand, passState, commands);

            if (defined(globeDepth)) {
                // PERFORMANCE_IDEA: Use MRT to avoid the extra copy.
                var pickDepth = getPickDepth(scene, index);
                pickDepth.update(context, globeDepth.framebuffer.depthStencilTexture);
                pickDepth.executeCopyDepth(context, passState);
            }
        }

        if (scene.debugShowGlobeDepth && defined(scene._globeDepth)) {
            var gd = getDebugGlobeDepth(scene, scene.debugShowGlobeDepthFrustum - 1);
            gd.executeDebugGlobeDepth(context, passState);
        }

        if (useOIT) {
            passState.framebuffer = useFXAA ? scene._fxaa.getColorFramebuffer() : undefined;
            scene._oit.execute(context, passState);
        }

        if (useFXAA) {
            passState.framebuffer = originalFramebuffer;
            scene._fxaa.execute(context, passState);
        }

        if (!useOIT && !useFXAA && defined(scene._globeDepth)) {
            passState.framebuffer = originalFramebuffer;
            scene._globeDepth.executeCopyColor(context, passState);
        }
    }

    function executeOverlayCommands(scene, passState) {
        var context = scene.context;
        var commandList = scene._overlayCommandList;
        var length = commandList.length;
        for (var i = 0; i < length; ++i) {
            commandList[i].execute(context, passState);
        }
    }

    function updatePrimitives(scene) {
        var context = scene.context;
        var frameState = scene._frameState;
        var commandList = scene._commandList;

        if (scene._globe) {
            scene._globe.update(context, frameState, commandList);
        }

        scene._primitives.update(context, frameState, commandList);

        if (defined(scene.moon)) {
            scene.moon.update(context, frameState, commandList);
        }
    }

    function callAfterRenderFunctions(frameState) {
        // Functions are queued up during primitive update and executed here in case
        // the function modifies scene state that should remain constant over the frame.
        var functions = frameState.afterRender;
        for (var i = 0, length = functions.length; i < length; ++i) {
            functions[i]();
        }
        functions.length = 0;
    }

    /**
     * @private
     */
    Scene.prototype.initializeFrame = function() {
        // Destroy released shaders once every 120 frames to avoid thrashing the cache
        if (this._shaderFrameCount++ === 120) {
            this._shaderFrameCount = 0;
            this._context.shaderCache.destroyReleasedShaderPrograms();
        }

        this._tweens.update();
        this._camera.update(this._mode);
        this._screenSpaceCameraController.update();
    };

    function render(scene, time) {
        if (!defined(time)) {
            time = JulianDate.now();
        }

        var camera = scene._camera;
        var cameraChanged = !Camera.equalsEpsilon(camera, scene._cameraClone, CesiumMath.EPSILON4);
        if (cameraChanged && !scene._cameraStartFired) {
            camera.moveStart.raiseEvent();
            scene._cameraStartFired = true;
            scene._cameraMovedTime = getTimestamp();
        } else if (!cameraChanged && scene._cameraStartFired && getTimestamp() - scene._cameraMovedTime > scene.cameraEventWaitTime) {
            camera.moveEnd.raiseEvent();
            scene._cameraStartFired = false;
        }

        Camera.clone(camera, scene._cameraClone);

        scene._preRender.raiseEvent(scene, time);

        var us = scene.context.uniformState;
        var frameState = scene._frameState;

        var frameNumber = CesiumMath.incrementWrap(frameState.frameNumber, 15000000.0, 1.0);
        updateFrameState(scene, frameNumber, time);
        frameState.passes.render = true;
        frameState.creditDisplay.beginFrame();

        var context = scene.context;
        us.update(context, frameState);

        scene._commandList.length = 0;
        scene._overlayCommandList.length = 0;

        updatePrimitives(scene);
        createPotentiallyVisibleSet(scene);

        var passState = scene._passState;

        executeCommands(scene, passState, defaultValue(scene.backgroundColor, Color.BLACK));
        executeOverlayCommands(scene, passState);

        frameState.creditDisplay.endFrame();

        if (scene.debugShowFramesPerSecond) {
            if (!defined(scene._performanceDisplay)) {
                var performanceContainer = document.createElement('div');
                performanceContainer.className = 'cesium-performanceDisplay';
                performanceContainer.style.position = 'absolute';
                performanceContainer.style.top = '50px';
                performanceContainer.style.right = '10px';
                var container = scene._canvas.parentNode;
                container.appendChild(performanceContainer);
                var performanceDisplay = new PerformanceDisplay({container: performanceContainer});
                scene._performanceDisplay = performanceDisplay;
                scene._performanceContainer = performanceContainer;
            }

            scene._performanceDisplay.update();
        } else if (defined(scene._performanceDisplay)) {
            scene._performanceDisplay = scene._performanceDisplay && scene._performanceDisplay.destroy();
            scene._performanceContainer.parentNode.removeChild(scene._performanceContainer);
        }

        context.endFrame();
        callAfterRenderFunctions(frameState);

        scene._postRender.raiseEvent(scene, time);
    }

    /**
     * @private
     */
    Scene.prototype.render = function(time) {
        try {
            render(this, time);
        } catch (error) {
            this._renderError.raiseEvent(this, error);

            if (this.rethrowRenderErrors) {
                throw error;
            }
        }
    };

    /**
     * @private
     */
    Scene.prototype.clampLineWidth = function(width) {
        var context = this._context;
        return Math.max(context.minimumAliasedLineWidth, Math.min(width, context.maximumAliasedLineWidth));
    };

    var orthoPickingFrustum = new OrthographicFrustum();
    var scratchOrigin = new Cartesian3();
    var scratchDirection = new Cartesian3();
    var scratchBufferDimensions = new Cartesian2();
    var scratchPixelSize = new Cartesian2();
    var scratchPickVolumeMatrix4 = new Matrix4();

    function getPickOrthographicCullingVolume(scene, drawingBufferPosition, width, height) {
        var camera = scene._camera;
        var frustum = camera.frustum;

        var drawingBufferWidth = scene.drawingBufferWidth;
        var drawingBufferHeight = scene.drawingBufferHeight;

        var x = (2.0 / drawingBufferWidth) * drawingBufferPosition.x - 1.0;
        x *= (frustum.right - frustum.left) * 0.5;
        var y = (2.0 / drawingBufferHeight) * (drawingBufferHeight - drawingBufferPosition.y) - 1.0;
        y *= (frustum.top - frustum.bottom) * 0.5;

        var transform = Matrix4.clone(camera.transform, scratchPickVolumeMatrix4);
        camera._setTransform(Matrix4.IDENTITY);

        var origin = Cartesian3.clone(camera.position, scratchOrigin);
        Cartesian3.multiplyByScalar(camera.right, x, scratchDirection);
        Cartesian3.add(scratchDirection, origin, origin);
        Cartesian3.multiplyByScalar(camera.up, y, scratchDirection);
        Cartesian3.add(scratchDirection, origin, origin);

        camera._setTransform(transform);

        Cartesian3.fromElements(origin.z, origin.x, origin.y, origin);

        scratchBufferDimensions.x = drawingBufferWidth;
        scratchBufferDimensions.y = drawingBufferHeight;

        var pixelSize = frustum.getPixelSize(scratchBufferDimensions, undefined, scratchPixelSize);

        var ortho = orthoPickingFrustum;
        ortho.right = pixelSize.x * 0.5;
        ortho.left = -ortho.right;
        ortho.top = pixelSize.y * 0.5;
        ortho.bottom = -ortho.top;
        ortho.near = frustum.near;
        ortho.far = frustum.far;

        return ortho.computeCullingVolume(origin, camera.directionWC, camera.upWC);
    }

    var perspPickingFrustum = new PerspectiveOffCenterFrustum();

    function getPickPerspectiveCullingVolume(scene, drawingBufferPosition, width, height) {
        var camera = scene._camera;
        var frustum = camera.frustum;
        var near = frustum.near;

        var drawingBufferWidth = scene.drawingBufferWidth;
        var drawingBufferHeight = scene.drawingBufferHeight;

        var tanPhi = Math.tan(frustum.fovy * 0.5);
        var tanTheta = frustum.aspectRatio * tanPhi;

        var x = (2.0 / drawingBufferWidth) * drawingBufferPosition.x - 1.0;
        var y = (2.0 / drawingBufferHeight) * (drawingBufferHeight - drawingBufferPosition.y) - 1.0;

        var xDir = x * near * tanTheta;
        var yDir = y * near * tanPhi;

        scratchBufferDimensions.x = drawingBufferWidth;
        scratchBufferDimensions.y = drawingBufferHeight;

        var pixelSize = frustum.getPixelSize(scratchBufferDimensions, undefined, scratchPixelSize);
        var pickWidth = pixelSize.x * width * 0.5;
        var pickHeight = pixelSize.y * height * 0.5;

        var offCenter = perspPickingFrustum;
        offCenter.top = yDir + pickHeight;
        offCenter.bottom = yDir - pickHeight;
        offCenter.right = xDir + pickWidth;
        offCenter.left = xDir - pickWidth;
        offCenter.near = near;
        offCenter.far = frustum.far;

        return offCenter.computeCullingVolume(camera.positionWC, camera.directionWC, camera.upWC);
    }

    function getPickCullingVolume(scene, drawingBufferPosition, width, height) {
        if (scene._mode === SceneMode.SCENE2D) {
            return getPickOrthographicCullingVolume(scene, drawingBufferPosition, width, height);
        }

        return getPickPerspectiveCullingVolume(scene, drawingBufferPosition, width, height);
    }

    // pick rectangle width and height, assumed odd
    var rectangleWidth = 3.0;
    var rectangleHeight = 3.0;
    var scratchRectangle = new BoundingRectangle(0.0, 0.0, rectangleWidth, rectangleHeight);
    var scratchColorZero = new Color(0.0, 0.0, 0.0, 0.0);
    var scratchPosition = new Cartesian2();

    /**
     * Returns an object with a `primitive` property that contains the first (top) primitive in the scene
     * at a particular window coordinate or undefined if nothing is at the location. Other properties may
     * potentially be set depending on the type of primitive.
     *
     * @param {Cartesian2} windowPosition Window coordinates to perform picking on.
     * @returns {Object} Object containing the picked primitive.
     *
     * @exception {DeveloperError} windowPosition is undefined.
     */
    Scene.prototype.pick = function(windowPosition) {
        //>>includeStart('debug', pragmas.debug);
        if(!defined(windowPosition)) {
            throw new DeveloperError('windowPosition is undefined.');
        }
        //>>includeEnd('debug');

        var context = this._context;
        var us = context.uniformState;
        var frameState = this._frameState;

        var drawingBufferPosition = SceneTransforms.transformWindowToDrawingBuffer(this, windowPosition, scratchPosition);

        if (!defined(this._pickFramebuffer)) {
            this._pickFramebuffer = context.createPickFramebuffer();
        }

        // Update with previous frame's number and time, assuming that render is called before picking.
        updateFrameState(this, frameState.frameNumber, frameState.time);
        frameState.cullingVolume = getPickCullingVolume(this, drawingBufferPosition, rectangleWidth, rectangleHeight);
        frameState.passes.pick = true;

        us.update(context, frameState);

        this._commandList.length = 0;
        updatePrimitives(this);
        createPotentiallyVisibleSet(this);

        scratchRectangle.x = drawingBufferPosition.x - ((rectangleWidth - 1.0) * 0.5);
        scratchRectangle.y = (this.drawingBufferHeight - drawingBufferPosition.y) - ((rectangleHeight - 1.0) * 0.5);

        executeCommands(this, this._pickFramebuffer.begin(scratchRectangle), scratchColorZero, true);
        var object = this._pickFramebuffer.end(scratchRectangle);
        context.endFrame();
        callAfterRenderFunctions(frameState);
        return object;
    };

    /**
     * Returns the cartesian position reconstructed from the depth buffer and window position.
     *
     * @param {Cartesian2} windowPosition Window coordinates to perform picking on.
     * @param {Cartesian3} [result] The object on which to restore the result.
     * @returns {Cartesian3} The cartesian position.
     *
     * @exception {DeveloperError} Picking from the depth buffer is not supported. Check Context.depthTexture for support.
     * @exception {DeveloperError} 2D is not supported. An orthographic projection matrix is not invertible.
     */
    Scene.prototype.pickDepth = function(windowPosition, result) {
        //>>includeStart('debug', pragmas.debug);
        if(!defined(windowPosition)) {
            throw new DeveloperError('windowPosition is undefined.');
        }
        if (!defined(this._globeDepth)) {
            throw new DeveloperError('Picking from the depth buffer is not supported. Check Context.depthTexture for support.');
        }
        //>>includeEnd('debug');

        var context = this._context;
        var uniformState = context.uniformState;

        var drawingBufferPosition = SceneTransforms.transformWindowToDrawingBuffer(this, windowPosition, scratchPosition);
        drawingBufferPosition.y = this.drawingBufferHeight - drawingBufferPosition.y;

        var depth;
        var index;
        var numFrustums = this.numberOfFrustums;

        for (var i = 0; i < numFrustums; ++i) {
            var pickDepth = getPickDepth(this, i);
            var pixels = context.readPixels({
                x : drawingBufferPosition.x,
                y : drawingBufferPosition.y,
                width : 1,
                height : 1,
                framebuffer : pickDepth.framebuffer
            });

            depth = pixels[0] / 255.0 + pixels[1] / 65535.0 + pixels[2] / 16777215.0;
            if (depth > 0.0 && depth < 1.0) {
                index = i;
                break;
            }
        }

        if (!defined(index)) {
            return undefined;
        }

        var camera = this._camera;

        // Create a working frustum from the original camera frustum.
        var frustum;
        if (defined(camera.frustum.fov)) {
            frustum = camera.frustum.clone(scratchPerspectiveFrustum);
        } else if (defined(camera.frustum.infiniteProjectionMatrix)){
            frustum = camera.frustum.clone(scratchPerspectiveOffCenterFrustum);
        } else {
            //>>includeStart('debug', pragmas.debug);
            throw new DeveloperError('2D is not supported. An orthographic projection matrix is not invertible.');
            //>>includeEnd('debug');
        }

        var renderedFrustum = this._frustumCommandsList[index];
        frustum.near = renderedFrustum.near * OPAQUE_FRUSTUM_NEAR_OFFSET;
        frustum.far = renderedFrustum.far;
        uniformState.updateFrustum(frustum);

        return SceneTransforms.drawingBufferToWgs84Coordinates(this, drawingBufferPosition, depth, result);
    };

    /**
     * Returns a list of objects, each containing a `primitive` property, for all primitives at
     * a particular window coordinate position. Other properties may also be set depending on the
     * type of primitive. The primitives in the list are ordered by their visual order in the
     * scene (front to back).
     *
     * @param {Cartesian2} windowPosition Window coordinates to perform picking on.
     * @param {Number} [limit] If supplied, stop drilling after collecting this many picks.
     * @returns {Object[]} Array of objects, each containing 1 picked primitives.
     *
     * @exception {DeveloperError} windowPosition is undefined.
     *
     * @example
     * var pickedObjects = Cesium.Scene.drillPick(new Cesium.Cartesian2(100.0, 200.0));
     */
    Scene.prototype.drillPick = function(windowPosition, limit) {
        // PERFORMANCE_IDEA: This function calls each primitive's update for each pass. Instead
        // we could update the primitive once, and then just execute their commands for each pass,
        // and cull commands for picked primitives.  e.g., base on the command's owner.

        //>>includeStart('debug', pragmas.debug);
        if (!defined(windowPosition)) {
            throw new DeveloperError('windowPosition is undefined.');
        }
        //>>includeEnd('debug');

        var i;
        var attributes;
        var result = [];
        var pickedPrimitives = [];
        var pickedAttributes = [];
        if (!defined(limit)) {
            limit = Number.MAX_VALUE;
        }

        var pickedResult = this.pick(windowPosition);
        while (defined(pickedResult) && defined(pickedResult.primitive)) {
            result.push(pickedResult);
            if (0 >= --limit) {
                break;
            }

            var primitive = pickedResult.primitive;
            var hasShowAttribute = false;

            //If the picked object has a show attribute, use it.
            if (typeof primitive.getGeometryInstanceAttributes === 'function') {
                if (defined(pickedResult.id)) {
                    attributes = primitive.getGeometryInstanceAttributes(pickedResult.id);
                    if (defined(attributes) && defined(attributes.show)) {
                        hasShowAttribute = true;
                        attributes.show = ShowGeometryInstanceAttribute.toValue(false, attributes.show);
                        pickedAttributes.push(attributes);
                    }
                }
            }

            //Otherwise, hide the entire primitive
            if (!hasShowAttribute) {
                primitive.show = false;
                pickedPrimitives.push(primitive);
            }

            pickedResult = this.pick(windowPosition);
        }

        // unhide everything we hid while drill picking
        for (i = 0; i < pickedPrimitives.length; ++i) {
            pickedPrimitives[i].show = true;
        }

        for (i = 0; i < pickedAttributes.length; ++i) {
            attributes = pickedAttributes[i];
            attributes.show = ShowGeometryInstanceAttribute.toValue(true, attributes.show);
        }

        return result;
    };

    /**
     * Instantly completes an active transition.
     */
    Scene.prototype.completeMorph = function(){
        this._transitioner.completeMorph();
    };

    /**
     * Asynchronously transitions the scene to 2D.
     * @param {Number} [duration=2.0] The amount of time, in seconds, for transition animations to complete.
     */
    Scene.prototype.morphTo2D = function(duration) {
        var ellipsoid;
        var globe = this.globe;
        if (defined(globe)) {
            ellipsoid = globe.ellipsoid;
        } else {
            ellipsoid = this.mapProjection.ellipsoid;
        }
        duration = defaultValue(duration, 2.0);
        this._transitioner.morphTo2D(duration, ellipsoid);
    };

    /**
     * Asynchronously transitions the scene to Columbus View.
     * @param {Number} [duration=2.0] The amount of time, in seconds, for transition animations to complete.
     */
    Scene.prototype.morphToColumbusView = function(duration) {
        var ellipsoid;
        var globe = this.globe;
        if (defined(globe)) {
            ellipsoid = globe.ellipsoid;
        } else {
            ellipsoid = this.mapProjection.ellipsoid;
        }
        duration = defaultValue(duration, 2.0);
        this._transitioner.morphToColumbusView(duration, ellipsoid);
    };

    /**
     * Asynchronously transitions the scene to 3D.
     * @param {Number} [duration=2.0] The amount of time, in seconds, for transition animations to complete.
     */
    Scene.prototype.morphTo3D = function(duration) {
        var ellipsoid;
        var globe = this.globe;
        if (defined(globe)) {
            ellipsoid = globe.ellipsoid;
        } else {
            ellipsoid = this.mapProjection.ellipsoid;
        }
        duration = defaultValue(duration, 2.0);
        this._transitioner.morphTo3D(duration, ellipsoid);
    };

    /**
     * Returns true if this object was destroyed; otherwise, false.
     * <br /><br />
     * If this object was destroyed, it should not be used; calling any function other than
     * <code>isDestroyed</code> will result in a {@link DeveloperError} exception.
     *
     * @returns {Boolean} <code>true</code> if this object was destroyed; otherwise, <code>false</code>.
     *
     * @see Scene#destroy
     */
    Scene.prototype.isDestroyed = function() {
        return false;
    };

    /**
     * Destroys the WebGL resources held by this object.  Destroying an object allows for deterministic
     * release of WebGL resources, instead of relying on the garbage collector to destroy this object.
     * <br /><br />
     * Once an object is destroyed, it should not be used; calling any function other than
     * <code>isDestroyed</code> will result in a {@link DeveloperError} exception.  Therefore,
     * assign the return value (<code>undefined</code>) to the object as done in the example.
     *
     * @returns {undefined}
     *
     * @exception {DeveloperError} This object was destroyed, i.e., destroy() was called.
     *
     * @see Scene#isDestroyed
     *
     * @example
     * scene = scene && scene.destroy();
     */
    Scene.prototype.destroy = function() {
        this._tweens.removeAll();
        this._screenSpaceCameraController = this._screenSpaceCameraController && this._screenSpaceCameraController.destroy();
        this._pickFramebuffer = this._pickFramebuffer && this._pickFramebuffer.destroy();
        this._primitives = this._primitives && this._primitives.destroy();
        this._globe = this._globe && this._globe.destroy();
        this.skyBox = this.skyBox && this.skyBox.destroy();
        this.skyAtmosphere = this.skyAtmosphere && this.skyAtmosphere.destroy();
        this._debugSphere = this._debugSphere && this._debugSphere.destroy();
        this.sun = this.sun && this.sun.destroy();
        this._sunPostProcess = this._sunPostProcess && this._sunPostProcess.destroy();

        this._transitioner.destroy();

        this._globeDepth.destroy();
        if (defined(this._oit)) {
            this._oit.destroy();
        }
        this._fxaa.destroy();

        this._context = this._context && this._context.destroy();
        this._frameState.creditDisplay.destroy();
        if (defined(this._performanceDisplay)){
            this._performanceDisplay = this._performanceDisplay && this._performanceDisplay.destroy();
            this._performanceContainer.parentNode.removeChild(this._performanceContainer);
        }

        return destroyObject(this);
    };

    return Scene;
});<|MERGE_RESOLUTION|>--- conflicted
+++ resolved
@@ -250,14 +250,11 @@
             owner : this
         });
 
-<<<<<<< HEAD
         this._pickDepths = [];
         this._debugGlobeDepths = [];
 
         this._transitioner = new SceneTransitioner(this);
 
-=======
->>>>>>> ed2c9874
         this._renderError = new Event();
         this._preRender = new Event();
         this._postRender = new Event();
@@ -1393,13 +1390,8 @@
             frustum.far = frustumCommands.far;
 
             if (index !== 0) {
-<<<<<<< HEAD
-                // Avoid tearing artifacts between adjacent frustums
+                // Avoid tearing artifacts between adjacent frustums in the opaque passes
                 frustum.near *= OPAQUE_FRUSTUM_NEAR_OFFSET;
-=======
-                // Avoid tearing artifacts between adjacent frustums in the opaque passes
-                frustum.near *= 0.99;
->>>>>>> ed2c9874
             }
 
             var globeDepth = scene.debugShowGlobeDepth ? getDebugGlobeDepth(scene, index) : scene._globeDepth;
