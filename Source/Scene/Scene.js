--- conflicted
+++ resolved
@@ -703,17 +703,13 @@
         }
     }
 
-<<<<<<< HEAD
-    function executeCommand(command, scene, context, passState, renderState, shaderProgram, useOIT) {
-=======
     var transformFrom2D = Matrix4.inverseTransformation(//
                             new Matrix4(0.0, 0.0, 1.0, 0.0, //
                                         1.0, 0.0, 0.0, 0.0, //
                                         0.0, 1.0, 0.0, 0.0, //
                                         0.0, 0.0, 0.0, 1.0));
 
-    function executeCommand(command, scene, context, passState) {
->>>>>>> 1f417362
+    function executeCommand(command, scene, context, passState, renderState, shaderProgram, useOIT) {
         if ((defined(scene.debugCommandFilter)) && !scene.debugCommandFilter(command)) {
             return;
         }
@@ -764,8 +760,7 @@
             });
 
             var commandList = [];
-<<<<<<< HEAD
-            scene._debugSphere.update(context, scene._frameState, commandList);
+            scene._debugSphere.update(context, frameState, commandList);
 
             var framebuffer;
             if (useOIT) {
@@ -773,9 +768,6 @@
                 passState.framebuffer = scene._oitResources.getColorFBO();
             }
 
-=======
-            scene._debugSphere.update(context, frameState, commandList);
->>>>>>> 1f417362
             commandList[0].execute(context, passState);
 
             if (useOIT) {
