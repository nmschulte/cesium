/*global define*/
define([
        '../Core/Color',
        '../Core/defaultValue',
        '../Core/destroyObject',
        '../Core/EquidistantCylindricalProjection',
        '../Core/Ellipsoid',
        '../Core/DeveloperError',
        '../Core/Occluder',
        '../Core/BoundingRectangle',
        '../Core/BoundingSphere',
        '../Core/Cartesian2',
        '../Core/Cartesian3',
        '../Core/Cartesian4',
        '../Core/Intersect',
        '../Core/IntersectionTests',
        '../Core/Interval',
        '../Core/Matrix4',
        '../Renderer/Context',
        '../Renderer/Command',
        './Camera',
        './CompositePrimitive',
        './CullingVolume',
        './AnimationCollection',
        './SceneMode',
        './FrameState',
        './OrthographicFrustum',
        './PerspectiveOffCenterFrustum',
        './FrustumCommands'
    ], function(
        Color,
        defaultValue,
        destroyObject,
        EquidistantCylindricalProjection,
        Ellipsoid,
        DeveloperError,
        Occluder,
        BoundingRectangle,
        BoundingSphere,
        Cartesian2,
        Cartesian3,
        Cartesian4,
        Intersect,
        IntersectionTests,
        Interval,
        Matrix4,
        Context,
        Command,
        Camera,
        CompositePrimitive,
        CullingVolume,
        AnimationCollection,
        SceneMode,
        FrameState,
        OrthographicFrustum,
        PerspectiveOffCenterFrustum,
        FrustumCommands) {
    "use strict";

    /**
     * DOC_TBA
     *
     * @alias Scene
     * @constructor
     */
    var Scene = function(canvas) {
        var context = new Context(canvas);

        this._frameState = new FrameState();
        this._canvas = canvas;
        this._context = context;
        this._primitives = new CompositePrimitive();
        this._pickFramebuffer = undefined;
        this._camera = new Camera(canvas);

        this._animate = undefined; // Animation callback
        this._animations = new AnimationCollection();

        this._shaderFrameCount = 0;

        this._commandList = [];
        this._frustumCommandsList = [];

        /**
         * The current mode of the scene.
         *
         * @type SceneMode
         */
        this.mode = SceneMode.SCENE3D;
        /**
         * DOC_TBA
         */
        this.scene2D = {
            /**
             * The projection to use in 2D mode.
             */
            projection : new EquidistantCylindricalProjection(Ellipsoid.WGS84)
        };
        /**
         * The current morph transition time between 2D/Columbus View and 3D,
         * with 0.0 being 2D or Columbus View and 1.0 being 3D.
         *
         * @type Number
         */
        this.morphTime = 1.0;
        /**
         * The far-to-near ratio of the multi-frustum. The default is 1,000.0.
         *
         * @type Number
         */
        this.farToNearRatio = 1000.0;
<<<<<<< HEAD
=======

        // initial guess at frustums.
        var near = this._camera.frustum.near;
        var far = this._camera.frustum.far;
        var numFrustums = Math.ceil(Math.log(far / near) / Math.log(this.farToNearRatio));
        updateFrustums(near, far, this.farToNearRatio, numFrustums, this._frustumCommandsList);
>>>>>>> 6f9cbbc3
    };

    /**
     * DOC_TBA
     * @memberof Scene
     */
    Scene.prototype.getCanvas = function() {
        return this._canvas;
    };

    /**
     * DOC_TBA
     * @memberof Scene
     */
    Scene.prototype.getContext = function() {
        return this._context;
    };

    /**
     * DOC_TBA
     * @memberof Scene
     */
    Scene.prototype.getPrimitives = function() {
        return this._primitives;
    };

    /**
     * DOC_TBA
     * @memberof Scene
     */
    Scene.prototype.getCamera = function() {
        return this._camera;
    };
    // TODO: setCamera

    /**
     * DOC_TBA
     * @memberof Scene
     */
    Scene.prototype.getUniformState = function() {
        return this._context.getUniformState();
    };

    /**
     * Gets state information about the current scene.
     *
     * @memberof Scene
     */
    Scene.prototype.getFrameState = function() {
        return this._frameState;
    };

    /**
     * DOC_TBA
     * @memberof Scene
     */
    Scene.prototype.getAnimations = function() {
        return this._animations;
    };

    /**
     * DOC_TBA
     * @memberof Scene
     */
    Scene.prototype.setSunPosition = function(sunPosition) {
        this.getUniformState().setSunPosition(sunPosition);
    };

    /**
     * DOC_TBA
     * @memberof Scene
     */
    Scene.prototype.getSunPosition = function() {
        return this.getUniformState().getSunPosition();
    };

    /**
     * DOC_TBA
     * @memberof Scene
     */
    Scene.prototype.setAnimation = function(animationCallback) {
        this._animate = animationCallback;
    };

    /**
     * DOC_TBA
     * @memberof Scene
     */
    Scene.prototype.getAnimation = function() {
        return this._animate;
    };

    function clearPasses(passes) {
        passes.color = false;
        passes.pick = false;
        passes.overlay = false;
    }

    function updateFrameState(scene) {
        var camera = scene._camera;

        var frameState = scene._frameState;
        frameState.mode = scene.mode;
        frameState.scene2D = scene.scene2D;
        frameState.camera = camera;
        frameState.cullingVolume = camera.frustum.computeCullingVolume(camera.getPositionWC(), camera.getDirectionWC(), camera.getUpWC());
        frameState.occluder = undefined;

        // TODO: The occluder is the top-level central body. When we add
        //       support for multiple central bodies, this should be the closest one.
        var cb = scene._primitives.getCentralBody();
        if (scene.mode === SceneMode.SCENE3D && typeof cb !== 'undefined') {
            var ellipsoid = cb.getEllipsoid();
            var occluder = new Occluder(new BoundingSphere(Cartesian3.ZERO, ellipsoid.getMinimumRadius()), camera.getPositionWC());
            frameState.occluder = occluder;
        }

        clearPasses(frameState.passes);
    }

    function update(scene) {
        var us = scene.getUniformState();
        var camera = scene._camera;

        // Destroy released shaders once every 120 frames to avoid thrashing the cache
        if (scene._shaderFrameCount++ === 120) {
            scene._shaderFrameCount = 0;
            scene._context.getShaderCache().destroyReleasedShaderPrograms();
        }

        scene._animations.update();
        camera.update();
        us.update(camera);

        if (scene._animate) {
            scene._animate();
        }

        updateFrameState(scene);
        scene._frameState.passes.color = true;
        scene._frameState.passes.overlay = true;

        scene._commandList.length = 0;
        scene._primitives.update(scene._context, scene._frameState, scene._commandList);
    }

<<<<<<< HEAD
    function insertIntoBin(scene, command, distance) {
        var frustumCommandsList = scene._frustumCommandsList;
        var length = frustumCommandsList.length;
        if (length === 0 || frustumCommandsList[length - 1].far <= frustumCommandsList[0].near) {
            return;
        }

=======
    function updateFrustums(near, far, farToNearRatio, numFrustums, frustumCommandsList) {
        frustumCommandsList.length = numFrustums;
        for (var m = 0; m < numFrustums; ++m) {
            var curNear = Math.max(near, Math.pow(farToNearRatio, m) * near);
            var curFar = Math.min(far, farToNearRatio * curNear);
            curNear *= 0.99;

            var frustumCommands = frustumCommandsList[m];
            if (typeof frustumCommands === 'undefined') {
                frustumCommands = frustumCommandsList[m] = new FrustumCommands(curNear, curFar);
            } else {
                frustumCommands.near = curNear;
                frustumCommands.far = curFar;
            }
        }
    }

    function insertIntoBin(scene, command, distance) {
        var frustumCommandsList = scene._frustumCommandsList;
        var length = frustumCommandsList.length;
>>>>>>> 6f9cbbc3
        for (var i = 0; i < length; ++i) {
            var frustumCommands = frustumCommandsList[i];
            var curNear = frustumCommands.near;
            var curFar = frustumCommands.far;

            if (typeof distance !== 'undefined') {
                if (distance.start > curFar) {
                    continue;
                }

                if (distance.stop < curNear) {
                    break;
                }
            }

            // PERFORMANCE_IDEA: sort bins
            frustumCommands.commands.push(command);
        }
    }

    var scratchCullingVolume = new CullingVolume();
    var distances = new Interval();
    function createPotentiallyVisibleSet(scene, listName) {
        var commandLists = scene._commandList;
        var cullingVolume = scene._frameState.cullingVolume;
        var camera = scene._camera;

        var direction = camera.getDirectionWC();
        var position = camera.getPositionWC();

        var frustumCommandsList = scene._frustumCommandsList;
        var frustumsLength = frustumCommandsList.length;
        for (var n = 0; n < frustumsLength; ++n) {
            frustumCommandsList[n].commands.length = 0;
        }

        var near = Number.MAX_VALUE;
        var far = Number.MIN_VALUE;
        var undefBV = false;

        var occluder;
        if (scene._frameState.mode === SceneMode.SCENE3D) {
            occluder = scene._frameState.occluder;
        }

        // get user culling volume minus the far plane.
        var planes = scratchCullingVolume.planes;
        for (var k = 0; k < 5; ++k) {
            planes[k] = cullingVolume.planes[k];
        }
        cullingVolume = scratchCullingVolume;
<<<<<<< HEAD

        var length = commandLists.length;
        for (var i = 0; i < length; ++i) {
            var commandList = commandLists[i][listName];
            var commandListLength = commandList.length;
            for (var j = 0; j < commandListLength; ++j) {
                var command = commandList[j];
                var boundingVolume = command.boundingVolume;
                if (typeof boundingVolume !== 'undefined') {
                    var modelMatrix = defaultValue(command.modelMatrix, Matrix4.IDENTITY);
                    var transformedBV = boundingVolume.transform(modelMatrix);               //TODO: Remove this allocation.
                    if (cullingVolume.getVisibility(transformedBV) === Intersect.OUTSIDE ||
                            (typeof occluder !== 'undefined' && !occluder.isVisible(transformedBV))) {
                        continue;
                    }

                    distances = transformedBV.getPlaneDistances(position, direction, distances);
                    near = Math.min(near, distances.start);
                    far = Math.max(far, distances.stop);

                    insertIntoBin(scene, command, distances);
                } else {
                    undefBV = true;
                    insertIntoBin(scene, command);
                }
            }
        }

        if (undefBV) {
            near = camera.frustum.near;
            far = camera.frustum.far;
        } else {
            near = Math.max(near, camera.frustum.near);
            far = Math.min(far, camera.frustum.far);
        }

        // Exploit temporal coherence. If the frustums haven't changed much, use the frustums computed
        // last frame, else compute the new frustums and sort them by frustum again.
        var farToNearRatio = scene.farToNearRatio;
        var numFrustums = Math.ceil(Math.log(far / near) / Math.log(farToNearRatio));
        if (near < far && (frustumsLength === 0 || numFrustums !== frustumsLength ||
                near < frustumCommandsList[0].near || far > frustumCommandsList[frustumsLength - 1].far)) {
            frustumCommandsList.length = numFrustums;
            for (var m = 0; m < numFrustums; ++m) {
                var curNear = Math.max(near, Math.pow(farToNearRatio, m) * near);
                var curFar = Math.min(far, farToNearRatio * curNear);
                curNear *= 0.99;

                var frustumCommands = frustumCommandsList[m];
                if (typeof frustumCommands === 'undefined') {
                    frustumCommands = frustumCommandsList[m] = new FrustumCommands(curNear, curFar);
                } else {
                    frustumCommands.near = curNear;
                    frustumCommands.far = curFar;
                }
            }

            createPotentiallyVisibleSet(scene, listName);
        }
    }

    var scratchCommand = new Command();

    function getFinalCommand(command, framebuffer) {
        // Shadow copy to potentially replace framebuffer
        scratchCommand.primitiveType = command.primitiveType;
        scratchCommand.vertexArray = command.vertexArray;
        scratchCommand.count = command.count;
        scratchCommand.offset = command.offset;
        scratchCommand.shaderProgram = command.shaderProgram;
        scratchCommand.uniformMap = command.uniformMap;
        scratchCommand.renderState = command.renderState;
        scratchCommand.framebuffer = defaultValue(command.framebuffer, framebuffer);
        scratchCommand.boundingVolume = command.boundingVolume;
        scratchCommand.modelMatrix = command.modelMatrix;

        return scratchCommand;
    }

    function executeCommands(scene, framebuffer) {
        var camera = scene._camera;
        var frustum = camera.frustum.clone();

        var context = scene._context;
        var us = context.getUniformState();
        var clearColor = context.createClearState({
            color : Color.BLACK
        });
        var clearDepth = context.createClearState({
            depth : 1.0,
            stencil : 0.0
        });
        context.clear(clearColor);

        var frustumCommandsList = scene._frustumCommandsList;
        var numFrustums = frustumCommandsList.length;
        for (var i = 0; i < numFrustums; ++i) {
            context.clear(clearDepth);

            var index = numFrustums - i - 1.0;
            var frustumCommands = frustumCommandsList[index];
            frustum.near = frustumCommands.near;
            frustum.far = frustumCommands.far;

            us.updateFrustum(frustum);
=======
>>>>>>> 6f9cbbc3

            var commands = frustumCommands.commands;
            var length = commands.length;
            for (var j = 0; j < length; ++j) {
                context.draw(getFinalCommand(commands[j], framebuffer));
            }
        }
    }

    function executeOverlayCommands(scene) {
        var context = scene._context;
        var commandLists = scene._commandList;
        var length = commandLists.length;
        for (var i = 0; i < length; ++i) {
<<<<<<< HEAD
            var commandList = commandLists[i].overlayList;
=======
            var commandList = commandLists[i][listName];
>>>>>>> 6f9cbbc3
            var commandListLength = commandList.length;
            for (var j = 0; j < commandListLength; ++j) {
                var command = commandList[j];
                var boundingVolume = command.boundingVolume;
                if (typeof boundingVolume !== 'undefined') {
                    var modelMatrix = defaultValue(command.modelMatrix, Matrix4.IDENTITY);
                    var transformedBV = boundingVolume.transform(modelMatrix);               //TODO: Remove this allocation.
                    if (cullingVolume.getVisibility(transformedBV) === Intersect.OUTSIDE ||
                            (typeof occluder !== 'undefined' && !occluder.isVisible(transformedBV))) {
                        continue;
                    }

                    distances = transformedBV.getPlaneDistances(position, direction, distances);
                    near = Math.min(near, distances.start);
                    far = Math.max(far, distances.stop);

                    insertIntoBin(scene, command, distances);
                } else {
                    undefBV = true;
                    insertIntoBin(scene, command);
                }
            }
        }

        if (undefBV) {
            near = camera.frustum.near;
            far = camera.frustum.far;
        } else {
            near = Math.max(near, camera.frustum.near);
            far = Math.min(far, camera.frustum.far);
        }

        // Exploit temporal coherence. If the frustums haven't changed much, use the frustums computed
        // last frame, else compute the new frustums and sort them by frustum again.
        var farToNearRatio = scene.farToNearRatio;
        var numFrustums = Math.ceil(Math.log(far / near) / Math.log(farToNearRatio));
        if (near !== Number.MAX_VALUE && (numFrustums !== frustumsLength ||
                near < frustumCommandsList[0].near || far > frustumCommandsList[frustumsLength - 1].far)) {
            updateFrustums(near, far, farToNearRatio, numFrustums, frustumCommandsList);
            createPotentiallyVisibleSet(scene, listName);
        }
    }

    var scratchCommand = new Command();

    function getFinalCommand(command, framebuffer) {
        // Shadow copy to potentially replace framebuffer
        scratchCommand.primitiveType = command.primitiveType;
        scratchCommand.vertexArray = command.vertexArray;
        scratchCommand.count = command.count;
        scratchCommand.offset = command.offset;
        scratchCommand.shaderProgram = command.shaderProgram;
        scratchCommand.uniformMap = command.uniformMap;
        scratchCommand.renderState = command.renderState;
        scratchCommand.framebuffer = defaultValue(command.framebuffer, framebuffer);
        scratchCommand.boundingVolume = command.boundingVolume;
        scratchCommand.modelMatrix = command.modelMatrix;

        return scratchCommand;
    }

    function executeCommands(scene, framebuffer) {
        var camera = scene._camera;
        var frustum = camera.frustum.clone();

        var context = scene._context;
        var us = context.getUniformState();
        var clearColor = context.createClearState({
            color : Color.BLACK
        });
        var clearDepthStencil = context.createClearState({
            depth : 1.0,
            stencil : 0.0
        });
        context.clear(clearColor);

        var frustumCommandsList = scene._frustumCommandsList;
        var numFrustums = frustumCommandsList.length;
        for (var i = 0; i < numFrustums; ++i) {
            context.clear(clearDepthStencil);

            var index = numFrustums - i - 1.0;
            var frustumCommands = frustumCommandsList[index];
            frustum.near = frustumCommands.near;
            frustum.far = frustumCommands.far;

            us.setProjection(frustum.getProjectionMatrix());
            if (frustum.getInfiniteProjectionMatrix) {
                us.setInfiniteProjection(frustum.getInfiniteProjectionMatrix());
            }

            var commands = frustumCommands.commands;
            var length = commands.length;
            for (var j = 0; j < length; ++j) {
                context.draw(getFinalCommand(commands[j], framebuffer));
            }
        }
    }

    function executeOverlayCommands(scene) {
        var context = scene._context;
        var commandLists = scene._commandList;
        var length = commandLists.length;
        for (var i = 0; i < length; ++i) {
            var commandList = commandLists[i].overlayList;
            var commandListLength = commandList.length;
            for (var j = 0; j < commandListLength; ++j) {
                context.draw(commandList[j]);
            }
        }
    }

    /**
     * DOC_TBA
     * @memberof Scene
     */
    Scene.prototype.render = function() {
        update(this);
        createPotentiallyVisibleSet(this, 'colorList');
        executeCommands(this);
        executeOverlayCommands(this);
    };

    var orthoPickingFrustum = new OrthographicFrustum();
    function getPickOrthographicCullingVolume(scene, windowPosition, width, height) {
        var canvas = scene._canvas;
        var camera = scene._camera;
        var frustum = camera.frustum;

        var canvasWidth = canvas.clientWidth;
        var canvasHeight = canvas.clientHeight;

        var x = (2.0 / canvasWidth) * windowPosition.x - 1.0;
        x *= (frustum.right - frustum.left) * 0.5;
        var y = (2.0 / canvasHeight) * (canvasHeight - windowPosition.y) - 1.0;
        y *= (frustum.top - frustum.bottom) * 0.5;

        var position = camera.position;
        position = new Cartesian3(position.z, position.x, position.y);
        position.y += x;
        position.z += y;

        var pixelSize = frustum.getPixelSize(new Cartesian2(canvasWidth, canvasHeight));

        var ortho = orthoPickingFrustum;
        ortho.right = pixelSize.x * 0.5;
        ortho.left = -ortho.right;
        ortho.top = pixelSize.y * 0.5;
        ortho.bottom = -ortho.top;
        ortho.near = frustum.near;
        ortho.far = frustum.far;

        return ortho.computeCullingVolume(position, camera.getDirectionWC(), camera.getUpWC());
    }

    var perspPickingFrustum = new PerspectiveOffCenterFrustum();
    function getPickPerspectiveCullingVolume(scene, windowPosition, width, height) {
        var canvas = scene._canvas;
        var camera = scene._camera;
        var frustum = camera.frustum;
        var near = frustum.near;

        var canvasWidth = canvas.clientWidth;
        var canvasHeight = canvas.clientHeight;

        var tanPhi = Math.tan(frustum.fovy * 0.5);
        var tanTheta = frustum.aspectRatio * tanPhi;

        var x = (2.0 / canvasWidth) * windowPosition.x - 1.0;
        var y = (2.0 / canvasHeight) * (canvasHeight - windowPosition.y) - 1.0;

        var xDir = x * near * tanTheta;
        var yDir = y * near * tanPhi;

        var pixelSize = frustum.getPixelSize(new Cartesian2(canvasWidth, canvasHeight));
        var pickWidth = pixelSize.x * width * 0.5;
        var pickHeight = pixelSize.y * height * 0.5;

        var offCenter = perspPickingFrustum;
        offCenter.top = yDir + pickHeight;
        offCenter.bottom = yDir - pickHeight;
        offCenter.right = xDir + pickWidth;
        offCenter.left = xDir - pickWidth;
        offCenter.near = near;
        offCenter.far = frustum.far;

        return offCenter.computeCullingVolume(camera.getPositionWC(), camera.getDirectionWC(), camera.getUpWC());
    }

    function getPickCullingVolume(scene, windowPosition, width, height) {
        if (scene.mode === SceneMode.SCENE2D) {
            return getPickOrthographicCullingVolume(scene, windowPosition, width, height);
        }

        return getPickPerspectiveCullingVolume(scene, windowPosition, width, height);
    }

    // pick rectangle width and height, assumed odd
    var rectangleWidth = 3.0;
    var rectangleHeight = 3.0;
    var scratchRectangle = new BoundingRectangle(0.0, 0.0, rectangleWidth, rectangleHeight);

    /**
     * DOC_TBA
     * @memberof Scene
     */
    Scene.prototype.pick = function(windowPosition) {
        var context = this._context;
        var primitives = this._primitives;
        var frameState = this._frameState;

        this._pickFramebuffer = this._pickFramebuffer || context.createPickFramebuffer();
        var fb = this._pickFramebuffer.begin();

        updateFrameState(this);
        frameState.cullingVolume = getPickCullingVolume(this, windowPosition, rectangleWidth, rectangleHeight);
        frameState.passes.pick = true;

        var commandLists = this._commandList;
        commandLists.length = 0;
        primitives.update(context, frameState, commandLists);

        createPotentiallyVisibleSet(this, 'pickList');
        executeCommands(this, fb);

        scratchRectangle.x = windowPosition.x - ((rectangleWidth - 1.0) * 0.5);
        scratchRectangle.y = (this._canvas.clientHeight - windowPosition.y) - ((rectangleHeight - 1.0) * 0.5);
        return this._pickFramebuffer.end(scratchRectangle);
    };

    /**
     * Pick an ellipsoid or map.
     *
     * @memberof Scene
     *
     * @param {Cartesian2} windowPosition The x and y coordinates of a pixel.
     * @param {Ellipsoid} [ellipsoid=Ellipsoid.WGS84] The ellipsoid to pick.
     *
     * @exception {DeveloperError} windowPosition is required.
     *
     * @return {Cartesian3} If the ellipsoid or map was picked, returns the point on the surface of the ellipsoid or map
     * in world coordinates. If the ellipsoid or map was not picked, returns undefined.
     */
    Scene.prototype.pickEllipsoid = function(windowPosition, ellipsoid) {
        if (typeof windowPosition === 'undefined') {
            throw new DeveloperError('windowPosition is required.');
        }

        ellipsoid = ellipsoid || Ellipsoid.WGS84;

        var p;
        if (this.mode === SceneMode.SCENE3D) {
            p = this._camera.pickEllipsoid(windowPosition, ellipsoid);
        } else if (this.mode === SceneMode.SCENE2D) {
            p = this._camera.pickMap2D(windowPosition, this.scene2D.projection);
        } else if (this.mode === SceneMode.COLUMBUS_VIEW) {
            p = this._camera.pickMapColumbusView(windowPosition, this.scene2D.projection);
        }

        return p;
    };

    /**
     * View an extent on an ellipsoid or map.
     *
     * @memberof Scene
     *
     * @param {Extent} extent The extent to view.
     * @param {Ellipsoid} [ellipsoid=Ellipsoid.WGS84] The ellipsoid to view.
     *
     * @exception {DeveloperError} extent is required.
     */
    Scene.prototype.viewExtent = function(extent, ellipsoid) {
        if (typeof extent === 'undefined') {
            throw new DeveloperError('extent is required.');
        }

        ellipsoid = ellipsoid || Ellipsoid.WGS84;

        if (this.mode === SceneMode.SCENE3D) {
            this._camera.viewExtent(extent, ellipsoid);
        } else if (this.mode === SceneMode.SCENE2D) {
            this._camera.viewExtent2D(extent, this.scene2D.projection);
        } else if (this.mode === SceneMode.COLUMBUS_VIEW) {
            this._camera.viewExtentColumbusView(extent, this.scene2D.projection);
        }
    };

    /**
     * DOC_TBA
     * @memberof Scene
     */
    Scene.prototype.isDestroyed = function() {
        return false;
    };

    /**
     * DOC_TBA
     * @memberof Scene
     */
    Scene.prototype.destroy = function() {
        this._camera = this._camera && this._camera.destroy();
        this._pickFramebuffer = this._pickFramebuffer && this._pickFramebuffer.destroy();
        this._primitives = this._primitives && this._primitives.destroy();
        this._context = this._context && this._context.destroy();
        return destroyObject(this);
    };

    return Scene;
});<|MERGE_RESOLUTION|>--- conflicted
+++ resolved
@@ -109,15 +109,12 @@
          * @type Number
          */
         this.farToNearRatio = 1000.0;
-<<<<<<< HEAD
-=======
 
         // initial guess at frustums.
         var near = this._camera.frustum.near;
         var far = this._camera.frustum.far;
         var numFrustums = Math.ceil(Math.log(far / near) / Math.log(this.farToNearRatio));
         updateFrustums(near, far, this.farToNearRatio, numFrustums, this._frustumCommandsList);
->>>>>>> 6f9cbbc3
     };
 
     /**
@@ -264,15 +261,6 @@
         scene._primitives.update(scene._context, scene._frameState, scene._commandList);
     }
 
-<<<<<<< HEAD
-    function insertIntoBin(scene, command, distance) {
-        var frustumCommandsList = scene._frustumCommandsList;
-        var length = frustumCommandsList.length;
-        if (length === 0 || frustumCommandsList[length - 1].far <= frustumCommandsList[0].near) {
-            return;
-        }
-
-=======
     function updateFrustums(near, far, farToNearRatio, numFrustums, frustumCommandsList) {
         frustumCommandsList.length = numFrustums;
         for (var m = 0; m < numFrustums; ++m) {
@@ -293,7 +281,6 @@
     function insertIntoBin(scene, command, distance) {
         var frustumCommandsList = scene._frustumCommandsList;
         var length = frustumCommandsList.length;
->>>>>>> 6f9cbbc3
         for (var i = 0; i < length; ++i) {
             var frustumCommands = frustumCommandsList[i];
             var curNear = frustumCommands.near;
@@ -345,7 +332,6 @@
             planes[k] = cullingVolume.planes[k];
         }
         cullingVolume = scratchCullingVolume;
-<<<<<<< HEAD
 
         var length = commandLists.length;
         for (var i = 0; i < length; ++i) {
@@ -386,23 +372,9 @@
         // last frame, else compute the new frustums and sort them by frustum again.
         var farToNearRatio = scene.farToNearRatio;
         var numFrustums = Math.ceil(Math.log(far / near) / Math.log(farToNearRatio));
-        if (near < far && (frustumsLength === 0 || numFrustums !== frustumsLength ||
+        if (near !== Number.MAX_VALUE && (numFrustums !== frustumsLength ||
                 near < frustumCommandsList[0].near || far > frustumCommandsList[frustumsLength - 1].far)) {
-            frustumCommandsList.length = numFrustums;
-            for (var m = 0; m < numFrustums; ++m) {
-                var curNear = Math.max(near, Math.pow(farToNearRatio, m) * near);
-                var curFar = Math.min(far, farToNearRatio * curNear);
-                curNear *= 0.99;
-
-                var frustumCommands = frustumCommandsList[m];
-                if (typeof frustumCommands === 'undefined') {
-                    frustumCommands = frustumCommandsList[m] = new FrustumCommands(curNear, curFar);
-                } else {
-                    frustumCommands.near = curNear;
-                    frustumCommands.far = curFar;
-                }
-            }
-
+            updateFrustums(near, far, farToNearRatio, numFrustums, frustumCommandsList);
             createPotentiallyVisibleSet(scene, listName);
         }
     }
@@ -434,114 +406,6 @@
         var clearColor = context.createClearState({
             color : Color.BLACK
         });
-        var clearDepth = context.createClearState({
-            depth : 1.0,
-            stencil : 0.0
-        });
-        context.clear(clearColor);
-
-        var frustumCommandsList = scene._frustumCommandsList;
-        var numFrustums = frustumCommandsList.length;
-        for (var i = 0; i < numFrustums; ++i) {
-            context.clear(clearDepth);
-
-            var index = numFrustums - i - 1.0;
-            var frustumCommands = frustumCommandsList[index];
-            frustum.near = frustumCommands.near;
-            frustum.far = frustumCommands.far;
-
-            us.updateFrustum(frustum);
-=======
->>>>>>> 6f9cbbc3
-
-            var commands = frustumCommands.commands;
-            var length = commands.length;
-            for (var j = 0; j < length; ++j) {
-                context.draw(getFinalCommand(commands[j], framebuffer));
-            }
-        }
-    }
-
-    function executeOverlayCommands(scene) {
-        var context = scene._context;
-        var commandLists = scene._commandList;
-        var length = commandLists.length;
-        for (var i = 0; i < length; ++i) {
-<<<<<<< HEAD
-            var commandList = commandLists[i].overlayList;
-=======
-            var commandList = commandLists[i][listName];
->>>>>>> 6f9cbbc3
-            var commandListLength = commandList.length;
-            for (var j = 0; j < commandListLength; ++j) {
-                var command = commandList[j];
-                var boundingVolume = command.boundingVolume;
-                if (typeof boundingVolume !== 'undefined') {
-                    var modelMatrix = defaultValue(command.modelMatrix, Matrix4.IDENTITY);
-                    var transformedBV = boundingVolume.transform(modelMatrix);               //TODO: Remove this allocation.
-                    if (cullingVolume.getVisibility(transformedBV) === Intersect.OUTSIDE ||
-                            (typeof occluder !== 'undefined' && !occluder.isVisible(transformedBV))) {
-                        continue;
-                    }
-
-                    distances = transformedBV.getPlaneDistances(position, direction, distances);
-                    near = Math.min(near, distances.start);
-                    far = Math.max(far, distances.stop);
-
-                    insertIntoBin(scene, command, distances);
-                } else {
-                    undefBV = true;
-                    insertIntoBin(scene, command);
-                }
-            }
-        }
-
-        if (undefBV) {
-            near = camera.frustum.near;
-            far = camera.frustum.far;
-        } else {
-            near = Math.max(near, camera.frustum.near);
-            far = Math.min(far, camera.frustum.far);
-        }
-
-        // Exploit temporal coherence. If the frustums haven't changed much, use the frustums computed
-        // last frame, else compute the new frustums and sort them by frustum again.
-        var farToNearRatio = scene.farToNearRatio;
-        var numFrustums = Math.ceil(Math.log(far / near) / Math.log(farToNearRatio));
-        if (near !== Number.MAX_VALUE && (numFrustums !== frustumsLength ||
-                near < frustumCommandsList[0].near || far > frustumCommandsList[frustumsLength - 1].far)) {
-            updateFrustums(near, far, farToNearRatio, numFrustums, frustumCommandsList);
-            createPotentiallyVisibleSet(scene, listName);
-        }
-    }
-
-    var scratchCommand = new Command();
-
-    function getFinalCommand(command, framebuffer) {
-        // Shadow copy to potentially replace framebuffer
-        scratchCommand.primitiveType = command.primitiveType;
-        scratchCommand.vertexArray = command.vertexArray;
-        scratchCommand.count = command.count;
-        scratchCommand.offset = command.offset;
-        scratchCommand.shaderProgram = command.shaderProgram;
-        scratchCommand.uniformMap = command.uniformMap;
-        scratchCommand.renderState = command.renderState;
-        scratchCommand.framebuffer = defaultValue(command.framebuffer, framebuffer);
-        scratchCommand.boundingVolume = command.boundingVolume;
-        scratchCommand.modelMatrix = command.modelMatrix;
-
-        return scratchCommand;
-    }
-
-    function executeCommands(scene, framebuffer) {
-        var camera = scene._camera;
-        var frustum = camera.frustum.clone();
-
-        var context = scene._context;
-        var us = context.getUniformState();
-        var clearColor = context.createClearState({
-            color : Color.BLACK
-        });
         var clearDepthStencil = context.createClearState({
             depth : 1.0,
             stencil : 0.0
@@ -558,10 +422,7 @@
             frustum.near = frustumCommands.near;
             frustum.far = frustumCommands.far;
 
-            us.setProjection(frustum.getProjectionMatrix());
-            if (frustum.getInfiniteProjectionMatrix) {
-                us.setInfiniteProjection(frustum.getInfiniteProjectionMatrix());
-            }
+            us.updateFrustum(frustum);
 
             var commands = frustumCommands.commands;
             var length = commands.length;
