--- conflicted
+++ resolved
@@ -16,14 +16,9 @@
         './CompositePrimitive',
         './AnimationCollection',
         './SceneMode',
-<<<<<<< HEAD
-        './SceneState',
+        './FrameState',
         './ViewportQuad',
         './FrameState',
-=======
-        './FrameState',
-        './ViewportQuad',
->>>>>>> a2c452f6
         '../Shaders/PostFX/PassThrough',
         '../Shaders/PostFX/LuminanceFS',
         '../Shaders/PostFX/BlackAndWhite',
@@ -31,15 +26,11 @@
         '../Shaders/PostFX/NightVision',
         '../Shaders/PostFX/Brightness',
         '../Shaders/PostFX/Contrast',
-<<<<<<< HEAD
         '../Shaders/PostFX/Toon',
         '../Shaders/PostFX/Fog',
         '../Shaders/PostFX/DepthOfField',
         '../Shaders/PostFX/AmbientOcclusion',
         '../Shaders/PostFX/CombinedEffects'
-=======
-        '../Shaders/PostFX/Toon'
->>>>>>> a2c452f6
     ], function(
         Color,
         destroyObject,
@@ -66,15 +57,11 @@
         NightVision,
         Brightness,
         Contrast,
-<<<<<<< HEAD
         Toon,
         Fog,
         DepthOfField,
         AmbientOcclusion,
         CombinedEffects) {
-=======
-        Toon) {
->>>>>>> a2c452f6
     "use strict";
 
     /**
@@ -131,20 +118,6 @@
 
         this._postFXIndex = 0;
         this._postFXs = [
-<<<<<<< HEAD
-            new ViewportQuad(new Rectangle(0.0, 0.0, canvas.clientWidth, canvas.clientHeight), PassThrough),
-            new ViewportQuad(new Rectangle(0.0, 0.0, canvas.clientWidth, canvas.clientHeight), LuminanceFS),
-            new ViewportQuad(new Rectangle(0.0, 0.0, canvas.clientWidth, canvas.clientHeight), BlackAndWhite),
-            new ViewportQuad(new Rectangle(0.0, 0.0, canvas.clientWidth, canvas.clientHeight), EightBit),
-            new ViewportQuad(new Rectangle(0.0, 0.0, canvas.clientWidth, canvas.clientHeight), NightVision),
-            new ViewportQuad(new Rectangle(0.0, 0.0, canvas.clientWidth, canvas.clientHeight), Brightness),
-            new ViewportQuad(new Rectangle(0.0, 0.0, canvas.clientWidth, canvas.clientHeight), Contrast),
-            new ViewportQuad(new Rectangle(0.0, 0.0, canvas.clientWidth, canvas.clientHeight), Toon),
-            new ViewportQuad(new Rectangle(0.0, 0.0, canvas.clientWidth, canvas.clientHeight), Fog),
-            new ViewportQuad(new Rectangle(0.0, 0.0, canvas.clientWidth, canvas.clientHeight), DepthOfField),
-            new ViewportQuad(new Rectangle(0.0, 0.0, canvas.clientWidth, canvas.clientHeight), AmbientOcclusion),
-            new ViewportQuad(new Rectangle(0.0, 0.0, canvas.clientWidth, canvas.clientHeight), CombinedEffects)
-=======
             new ViewportQuad(new BoundingRectangle(0.0, 0.0, canvas.clientWidth, canvas.clientHeight), undefined, PassThrough),
             new ViewportQuad(new BoundingRectangle(0.0, 0.0, canvas.clientWidth, canvas.clientHeight), undefined, LuminanceFS),
             new ViewportQuad(new BoundingRectangle(0.0, 0.0, canvas.clientWidth, canvas.clientHeight), undefined, BlackAndWhite),
@@ -152,8 +125,11 @@
             new ViewportQuad(new BoundingRectangle(0.0, 0.0, canvas.clientWidth, canvas.clientHeight), undefined, NightVision),
             new ViewportQuad(new BoundingRectangle(0.0, 0.0, canvas.clientWidth, canvas.clientHeight), undefined, Brightness),
             new ViewportQuad(new BoundingRectangle(0.0, 0.0, canvas.clientWidth, canvas.clientHeight), undefined, Contrast),
-            new ViewportQuad(new BoundingRectangle(0.0, 0.0, canvas.clientWidth, canvas.clientHeight), undefined, Toon)
->>>>>>> a2c452f6
+            new ViewportQuad(new BoundingRectangle(0.0, 0.0, canvas.clientWidth, canvas.clientHeight), undefined, Toon),
+            new ViewportQuad(new Rectangle(0.0, 0.0, canvas.clientWidth, canvas.clientHeight), undefined, Fog),
+            new ViewportQuad(new Rectangle(0.0, 0.0, canvas.clientWidth, canvas.clientHeight), undefined, DepthOfField),
+            new ViewportQuad(new Rectangle(0.0, 0.0, canvas.clientWidth, canvas.clientHeight), undefined, AmbientOcclusion),
+            new ViewportQuad(new Rectangle(0.0, 0.0, canvas.clientWidth, canvas.clientHeight), undefined, CombinedEffects)
         ];
     };
 
@@ -341,12 +317,8 @@
         }
         this._context._HACK_framebuffer = this._framebuffer;
 
-<<<<<<< HEAD
 //        this._context.clear(this._clearState);
 
-=======
-        this._context.clear(this._clearState);
->>>>>>> a2c452f6
         this._primitives.render(this._context);
 
         this._context._HACK_framebuffer = undefined;
@@ -357,11 +329,7 @@
 
 // TODO: if width or height changes, ViewQuad needs to be recreated
         postFX.setTexture(this._framebuffer.getColorTexture());
-<<<<<<< HEAD
         postFX.setDepthTexture(this._framebuffer.getDepthTexture());
-=======
-        //postFX.setTexture(this._framebuffer.getDepthTexture());
->>>>>>> a2c452f6
         postFX.update(this._context, sceneState);
         postFX.render(this._context);
     };
