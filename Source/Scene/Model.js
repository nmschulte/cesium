--- conflicted
+++ resolved
@@ -704,23 +704,15 @@
         var buffers = model.gltf.buffers;
         for (var name in buffers) {
             if (buffers.hasOwnProperty(name)) {
-<<<<<<< HEAD
-                var buffer = buffers[name];
-
                 if (buffer.type === 'arraybuffer') {
                     ++model._loadResources.pendingBufferLoads;
-                    var bufferPath = model.basePath + buffer.path;
-                    loadArrayBuffer(bufferPath).then(bufferLoad(model, name), getFailedLoadFunction(model, 'buffer', bufferPath));
+                    var buffer = buffers[name];
+                    var uri = new Uri(buffer.uri);
+                    var bufferPath = uri.resolve(model._baseUri).toString();
+                    loadArrayBuffer(bufferPath).then(bufferLoad(model, name)).otherwise(getFailedLoadFunction(model, 'buffer', bufferPath));
                 } else if (buffer.type === 'text') {
                     // GLTF_SPEC: Load compressed .bin with loadText.  https://github.com/KhronosGroup/glTF/issues/230
                 }
-=======
-                ++model._loadResources.pendingBufferLoads;
-                var buffer = buffers[name];
-                var uri = new Uri(buffer.uri);
-                var bufferPath = uri.resolve(model._baseUri).toString();
-                loadArrayBuffer(bufferPath).then(bufferLoad(model, name)).otherwise(getFailedLoadFunction(model, 'buffer', bufferPath));
->>>>>>> 65abef5e
             }
         }
     }
@@ -1725,40 +1717,6 @@
                 // Uniform parameters for this pass
                 for (var name in uniforms) {
                     if (uniforms.hasOwnProperty(name)) {
-<<<<<<< HEAD
-                        // Only add active uniforms
-                        if (defined(activeUniforms[name])) {
-                            var parameterName = uniforms[name];
-                            var parameter = parameters[parameterName];
-
-                            // GLTF_SPEC: In this implementation, material parameters with a
-                            // semantic or targeted via a source (for animation) are not
-                            // targetable for material animations.  Is this too strict?
-                            //
-                            // https://github.com/KhronosGroup/glTF/issues/142
-
-                            if (defined(instanceParameters[parameterName])) {
-                                // Parameter overrides by the instance technique
-                                var uv = gltfUniformFunctions[parameter.type](instanceParameters[parameterName], model);
-                                uniformMap[name] = uv.func;
-                                uniformValues[parameterName] = uv;
-                            } else if (defined(parameter.semantic)) {
-                                if (parameter.semantic !== 'JOINT_MATRIX') {
-                                    // Map glTF semantic to Cesium automatic uniform
-                                    uniformMap[name] = gltfSemanticUniforms[parameter.semantic](context.uniformState);
-                                } else {
-                                    jointMatrixUniformName = name;
-                                }
-                            } else if (defined(parameter.source)) {
-                                // GLTF_SPEC: Use semantic to know which matrix to use from the node, e.g., model vs. model-view
-                                // https://github.com/KhronosGroup/glTF/issues/93
-                                uniformMap[name] = getUniformFunctionFromSource(parameter.source, model);
-                            } else if (defined(parameter.value)) {
-                                // Technique value that isn't overridden by a material
-                                var uv2 = gltfUniformFunctions[parameter.type](parameter.value, model);
-                                uniformMap[name] = uv2.func;
-                                uniformValues[parameterName] = uv2;
-=======
                         var parameterName = uniforms[name];
                         var parameter = parameters[parameterName];
 
@@ -1784,9 +1742,10 @@
                                 uniformMap[name] = gltfSemanticUniforms[parameter.semantic](context.uniformState);
                             } else {
                                 jointMatrixUniformName = name;
->>>>>>> 65abef5e
                             }
                         } else if (defined(parameter.source)) {
+                            // GLTF_SPEC: Use semantic to know which matrix to use from the node, e.g., model vs. model-view
+                            // https://github.com/KhronosGroup/glTF/issues/93
                             uniformMap[name] = getUniformFunctionFromSource(parameter.source, model);
                         } else if (defined(parameter.value)) {
                             // Technique value that isn't overridden by a material
