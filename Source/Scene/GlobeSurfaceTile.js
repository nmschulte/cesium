--- conflicted
+++ resolved
@@ -107,11 +107,9 @@
         this.surfaceShader = undefined;
         this.isClipped = true;
 
-<<<<<<< HEAD
         this.childTileMask = undefined;
-=======
+
         this.clippedByBoundaries = false;
->>>>>>> d5d293f1
     }
 
     defineProperties(GlobeSurfaceTile.prototype, {
