--- conflicted
+++ resolved
@@ -286,90 +286,6 @@
         stop : 0.0
     };
 
-<<<<<<< HEAD
-    GlobeSurface.prototype.intersectArc = function(center, radius, v0, v1, frameState, result) {
-        var stack = [];
-        var sphereIntersections = scratchSphereIntersections;
-        sphereIntersections.length = 0;
-
-        var tile;
-        var i;
-
-        var levelZeroTiles = this._levelZeroTiles;
-        var length = levelZeroTiles.length;
-        for (i = 0; i < length; ++i) {
-            stack.push(levelZeroTiles[i]);
-        }
-
-        var plane = Cartesian3.cross(v0, v1, new Cartesian4());
-        Cartesian3.normalize(plane, plane);
-        plane.w = -Cartesian3.dot(center, plane);
-        var boundingVolume;
-
-        while (stack.length > 0) {
-            tile = stack.pop();
-            if (tile.state < TileState.READY) {
-                while (!defined(tile.pickTerrain) && defined(parent)) {
-                    tile = tile.parent;
-                }
-
-                sphereIntersections.push(tile);
-                continue;
-            }
-
-            boundingVolume = tile.pickBoundingSphere;
-            if (frameState.mode !== SceneMode.SCENE3D) {
-                BoundingSphere.fromRectangleWithHeights2D(tile.rectangle, frameState.scene2D.projection, tile.minimumHeight, tile.maximumHeight, boundingVolume);
-                Cartesian3.fromElements(boundingVolume.center.z, boundingVolume.center.x, boundingVolume.center.y, boundingVolume.center);
-            } else {
-                BoundingSphere.clone(tile.boundingSphere3D, boundingVolume);
-            }
-
-            var sphereSphereIntersection = Cartesian3.distance(center, boundingVolume.center) <= radius + boundingVolume.radius;
-            var spherePlaneIntersection = BoundingSphere.intersect(boundingVolume, plane) === Intersect.INTERSECTING;
-            if (sphereSphereIntersection && spherePlaneIntersection) {
-                var children = tile.children;
-                var childrenLength = children.length;
-                for (i = 0; i < childrenLength; ++i) {
-                    stack.push(children[i]);
-                }
-            }
-        }
-
-        length = sphereIntersections.length;
-        if (length === 0) {
-            return undefined;
-        }
-
-        sphereIntersections.sort(createComparePickTileFunction(frameState.camera.position));
-
-        var currentTile = sphereIntersections[0];
-        var uniqueIntersections = [currentTile];
-        for (i = 1; i < length; ++i) {
-            tile = sphereIntersections[i];
-            if (tile !== currentTile) {
-                uniqueIntersections.push(tile);
-                currentTile = tile;
-            }
-        }
-
-        var intersection;
-        length = uniqueIntersections.length;
-        for (i = 0; i < length; ++i) {
-            intersection = uniqueIntersections[i].intersectArc(center, radius, v0, v1, frameState, result);
-            if (defined(intersection)) {
-                break;
-            }
-        }
-
-        return intersection;
-    };
-
-    GlobeSurface.prototype.pick = function(ray, frameState, result) {
-        var stack = [];
-        var sphereIntersections = scratchSphereIntersections;
-        sphereIntersections.length = 0;
-=======
     GlobeSurface.prototype.pick = function(rays, frameState, result) {
         if (!isArray(rays)) {
             rays = [rays];
@@ -379,7 +295,6 @@
         var sphereIntersections = scratchSphereIntersections;
         sphereIntersections.length = 0;
         var raysLength = rays.length;
->>>>>>> 4df3dde2
 
         var tile;
         var i;
@@ -409,14 +324,6 @@
                 BoundingSphere.clone(tile.boundingSphere3D, boundingVolume);
             }
 
-<<<<<<< HEAD
-            var boundingSphereIntersection = IntersectionTests.raySphere(ray, boundingVolume, scratchSphereIntersectionResult);
-            if (defined(boundingSphereIntersection)) {
-                var children = tile.children;
-                var childrenLength = children.length;
-                for (i = 0; i < childrenLength; ++i) {
-                    stack.push(children[i]);
-=======
             for (i = 0; i < raysLength; ++i) {
                 var ray = new Ray();
                 Cartesian3.clone(rays[i].origin, ray.origin);
@@ -431,7 +338,6 @@
                         stack.push(children[i]);
                     }
                     break;
->>>>>>> 4df3dde2
                 }
             }
         }
@@ -441,11 +347,7 @@
             return undefined;
         }
 
-<<<<<<< HEAD
-        sphereIntersections.sort(createComparePickTileFunction(ray.origin));
-=======
         sphereIntersections.sort(createComparePickTileFunction(rays[0].origin));
->>>>>>> 4df3dde2
 
         var currentTile = sphereIntersections[0];
         var uniqueIntersections = [currentTile];
@@ -460,11 +362,7 @@
         var intersection;
         length = uniqueIntersections.length;
         for (i = 0; i < length; ++i) {
-<<<<<<< HEAD
-            intersection = uniqueIntersections[i].pick(ray, frameState, result);
-=======
             intersection = uniqueIntersections[i].pick(rays, frameState, result);
->>>>>>> 4df3dde2
             if (defined(intersection)) {
                 break;
             }
