--- conflicted
+++ resolved
@@ -552,12 +552,8 @@
         controller._camera.twistRight(deltaPhi);
     }
 
-<<<<<<< HEAD
     function update2D(controller, frameState) {
-=======
-    function update2D(controller) {
         var animations = controller._animations;
->>>>>>> ee651ce9
         if (controller._aggregator.anyButtonDown()) {
             animations.removeAll();
         }
@@ -764,13 +760,8 @@
 
     function updateCV(controller, frameState) {
         if (!Matrix4.equals(Matrix4.IDENTITY, controller._camera.transform)) {
-<<<<<<< HEAD
-                reactToInput(controller, frameState, controller.enableRotate, controller.rotateEventTypes, rotate3D, controller.inertiaSpin, '_lastInertiaSpinMovement');
-                reactToInput(controller, frameState, controller.enableZoom, controller.zoomEventTypes, zoom3D, controller.inertiaZoom, '_lastInertiaZoomMovement');
-=======
-            reactToInput(controller, controller.enableRotate, controller.rotateEventTypes, rotate3D, controller.inertiaSpin, '_lastInertiaSpinMovement');
-            reactToInput(controller, controller.enableZoom, controller.zoomEventTypes, zoom3D, controller.inertiaZoom, '_lastInertiaZoomMovement');
->>>>>>> ee651ce9
+            reactToInput(controller, frameState, controller.enableRotate, controller.rotateEventTypes, rotate3D, controller.inertiaSpin, '_lastInertiaSpinMovement');
+            reactToInput(controller, frameState, controller.enableZoom, controller.zoomEventTypes, zoom3D, controller.inertiaZoom, '_lastInertiaZoomMovement');
         } else {
             var animations = controller._animations;
 
