/*global define*/
define([
        '../Core/defaultValue',
        '../Core/jsonp',
        '../Core/loadImage',
        '../Core/writeTextToCanvas',
        '../Core/DeveloperError',
        '../Core/Cartesian2',
        '../Core/Extent',
        '../Core/Math',
        './DiscardMissingTileImagePolicy',
        './ImageryProvider',
        './Projections',
        './TileState',
        './WebMercatorTilingScheme',
        './GeographicTilingScheme',
        '../ThirdParty/when'
    ], function(
        defaultValue,
        jsonp,
        loadImage,
        writeTextToCanvas,
        DeveloperError,
        Cartesian2,
        Extent,
        CesiumMath,
        DiscardMissingTileImagePolicy,
        ImageryProvider,
        Projections,
        TileState,
        WebMercatorTilingScheme,
        GeographicTilingScheme,
        when) {
    "use strict";

    /**
     * Provides tiled imagery hosted by a WMS server.
     *
     * @alias WebMapServiceImageryProvider
     * @constructor
     *
     * @param {String} description.url The URL of the WMS service.
     * @param {String} description.layerName The name of the layer.
     * @param {Object} [description.proxy] A proxy to use for requests. This object is
     *        expected to have a getURL function which returns the proxied URL, if needed.
     *
     * @exception {DeveloperError} <code>description.url</code> is required.
     *
     * @see SingleTileImageryProvider
     * @see BingMapsImageryProvider
     * @see OpenStreetMapTileProvider
     * @see CompositeTileProvider
     *
     * @see <a href='http://resources.esri.com/help/9.3/arcgisserver/apis/rest/'>ArcGIS Server REST API</a>
     * @see <a href='http://www.w3.org/TR/cors/'>Cross-Origin Resource Sharing</a>
     *
     * @example
     * var esri = new ArcGisMapServerImageryProvider({
     *     url: 'http://services.arcgisonline.com/ArcGIS/rest/services/World_Imagery/MapServer'
     * });
     */
    var WebMapServiceImageryProvider = function(description) {
        description = defaultValue(description, {});

        if (typeof description.url === 'undefined') {
            throw new DeveloperError('description.url is required.');
        }

        if (typeof description.layerName === 'undefined') {
            throw new DeveloperError('description.layerName is required.');
        }

        /**
         * The URL of the WMS server.
         * @type {String}
         */
        this.url = description.url;

        /**
         * The name of the layer to access on the WMS server.
         * @type {String}
         */
        this.layerName = description.layerName;

        this._proxy = description.proxy;

        /**
         * The cartographic extent of this provider's imagery,
         * with north, south, east and west properties in radians.
         *
         * @type {Extent}
         */
        this.extent = undefined;

        /**
         * The width of every image loaded.
         *
         * @type {Number}
         */
        this.tileWidth = undefined;

        /**
         * The height of every image loaded.
         *
         * @type {Number}
         */
        this.tileHeight = undefined;

        /**
         * The maximum level-of-detail that can be requested.
         *
         * @type {Number}
         */
        this.maxLevel = undefined;

        /**
         * The map projection of the image.
         *
         * @type {Enumeration}
         * @see Projections
         */
        this.projection = undefined;

        /**
         * The tiling scheme used by this provider.
         *
         * @type {TilingScheme}
         * @see WebMercatorTilingScheme
         * @see GeographicTilingScheme
         */
        this.tilingScheme = undefined;

        /**
         * True if the provider is ready for use; otherwise, false.
         *
         * @type {Boolean}
         */
        this.ready = false;

        // Create the copyright message.
        if (typeof description.copyrightText !== 'undefined') {
            // Create the copyright message.
            this._logo = writeTextToCanvas(description.copyrightText, {
                font : '12px sans-serif'
            });
        }

//        this.projection = Projections.MERCATOR;
//        this.tilingScheme = new WebMercatorTilingScheme();
//        this.extent = new Extent(-CesiumMath.PI,
//                CesiumMath.toRadians(-85.05112878),
//                CesiumMath.PI,
//                CesiumMath.toRadians(85.05112878));

        this.projection = Projections.WGS84;
        this.tilingScheme = new GeographicTilingScheme();
        this.extent = new Extent(-CesiumMath.PI,
                -CesiumMath.PI_OVER_TWO,
                CesiumMath.PI,
                CesiumMath.PI_OVER_TWO);

        this.maxLevel = 18;

        this.ready = true;
    };

    /**
     * Creates a {@link DiscardMissingTileImagePolicy} that compares tiles
     * against the tile at coordinate (0, 0), at the maximum level of detail, which is
     * assumed to be missing.  Only a subset of the pixels are compared to improve performance.
     * These pixels were chosen based on the current visual appearance of the tile on the ESRI servers at
     * <a href="http://server.arcgisonline.com/ArcGIS/rest/services/World_Imagery/MapServer/tile/19/0/0">http://server.arcgisonline.com/ArcGIS/rest/services/World_Imagery/MapServer/tile/19/0/0</a>.
     *
     * Before using this discard policy, check to make sure that the ArcGIS service actually has
     * missing tiles.  In particular, overlay maps may just provide fully transparent tiles, in
     * which case no discard policy is necessary.
     */
    WebMapServiceImageryProvider.prototype.createDiscardMissingTilePolicy = function() {
        var that = this;
        var missingTileUrl = when(this._isReady, function() {
            return that.buildImageUrl(0, 0, that.maxLevel);
        });
        var pixelsToCheck = [new Cartesian2(0, 0), new Cartesian2(200, 20), new Cartesian2(20, 200), new Cartesian2(80, 110), new Cartesian2(160, 130)];

        return new DiscardMissingTileImagePolicy(missingTileUrl, pixelsToCheck);
    };

    /**
     * Build a URL to retrieve the image for a tile.
     *
     * @param {Number} x The x coordinate of the tile.
     * @param {Number} y The y coordinate of the tile.
     * @param {Number} level The level-of-detail of the tile.
     *
     * @return {String|Promise} Either a string containing the URL, or a Promise for a string
     *                          if the URL needs to be built asynchronously.
     */
    WebMapServiceImageryProvider.prototype.buildImageUrl = function(x, y, level) {
<<<<<<< HEAD
        var extent = this.tilingScheme.tileXYToNativeExtent(x, y, level);
        var bbox = extent.west + '%2C' + extent.south + '%2C' + extent.east + '%2C' + extent.north;
=======
        var nativeExtent = this.tilingScheme.tileXYToNativeExtent(x, y, level);
        var bbox = nativeExtent.west + '%2C' + nativeExtent.south + '%2C' + nativeExtent.east + '%2C' + nativeExtent.north;
>>>>>>> b89ab084
        var srs = 'EPSG:4326';
        var url = this.url + '?service=WMS&version=1.1.0&request=GetMap&layers=' + this.layerName + '&bbox='  + bbox + '&width=256&height=256&srs=' + srs + '&format=image%2Fjpeg';

        if (typeof this._proxy !== 'undefined') {
            url = this._proxy.getURL(url);
        }

        return url;
    };

    /**
     * Request the image for a given tile.
     *
     * @param {String} url The tile image URL.
     *
     * @return A promise for the image that will resolve when the image is available.
     *         If the image is not suitable for display, the promise can resolve to undefined.
     */
    WebMapServiceImageryProvider.prototype.requestImage = function(url) {
        return loadImage(url);
    };

    /**
     * Transform the tile imagery from the format requested from the remote server
     * into a format suitable for resource creation.  Once complete, the tile imagery
     * state should be set to TRANSFORMED.  Alternatively, tile imagery state can be set to
     * RECEIVED to indicate that the transformation should be attempted again next update, if the tile
     * is still needed.
     *
     * @param {Context} context The context to use to create resources.
     * @param {TileImagery} tileImagery The tile imagery to transform.
     */
    WebMapServiceImageryProvider.prototype.transformImagery = function(context, tileImagery) {
        tileImagery.transformedImage = tileImagery.image;
        tileImagery.image = undefined;
        tileImagery.state = TileState.TRANSFORMED;
    };

    /**
     * Create WebGL resources for the tile imagery using whatever data the transformImagery step produced.
     * Once complete, the tile imagery state should be set to READY.  Alternatively, tile imagery state can be set to
     * TRANSFORMED to indicate that resource creation should be attempted again next update, if the tile
     * is still needed.
     *
     * @param {Context} context The context to use to create resources.
     * @param {TileImagery} tileImagery The tile imagery to create resources for.
     * @param {TexturePool} texturePool A texture pool to use to create textures.
     */
    WebMapServiceImageryProvider.prototype.createResources = ImageryProvider.prototype.createResources;

    /**
     * DOC_TBA
     * @memberof WebMapServiceImageryProvider
     */
    WebMapServiceImageryProvider.prototype.getLogo = function() {
        return this._logo;
    };

    return WebMapServiceImageryProvider;
});<|MERGE_RESOLUTION|>--- conflicted
+++ resolved
@@ -196,13 +196,8 @@
      *                          if the URL needs to be built asynchronously.
      */
     WebMapServiceImageryProvider.prototype.buildImageUrl = function(x, y, level) {
-<<<<<<< HEAD
-        var extent = this.tilingScheme.tileXYToNativeExtent(x, y, level);
-        var bbox = extent.west + '%2C' + extent.south + '%2C' + extent.east + '%2C' + extent.north;
-=======
         var nativeExtent = this.tilingScheme.tileXYToNativeExtent(x, y, level);
         var bbox = nativeExtent.west + '%2C' + nativeExtent.south + '%2C' + nativeExtent.east + '%2C' + nativeExtent.north;
->>>>>>> b89ab084
         var srs = 'EPSG:4326';
         var url = this.url + '?service=WMS&version=1.1.0&request=GetMap&layers=' + this.layerName + '&bbox='  + bbox + '&width=256&height=256&srs=' + srs + '&format=image%2Fjpeg';
 
