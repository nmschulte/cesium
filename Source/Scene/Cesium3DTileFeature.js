--- conflicted
+++ resolved
@@ -43,15 +43,11 @@
      *     }
      * }, Cesium.ScreenSpaceEventType.MOUSE_MOVE);
      */
-    function Cesium3DTileFeature(tileset, content, batchId, billboardCollection, labelCollection) {
+    function Cesium3DTileFeature(tileset, content, batchId, billboardCollection, labelCollection, polylineCollection) {
         this._content = content;
-<<<<<<< HEAD
         this._billboardCollection = billboardCollection;
         this._labelCollection = labelCollection;
-=======
-        this._labelCollection = content._labelCollection;
         this._polylineCollection = content._polylineCollection;
->>>>>>> a300d83d
         this._batchId = batchId;
         this._color = undefined;  // for calling getColor
         this._billboardImage = undefined;
@@ -93,15 +89,9 @@
             set : function(value) {
                 if (defined(this._labelCollection)) {
                     var label = this._labelCollection.get(this._batchId);
-<<<<<<< HEAD
                     var billboard = this._billboardCollection.get(this._batchId);
                     label.show = true;
                     billboard.show = true;
-=======
-                    label.show = value;
-                    var polyline = this._polylineCollection.get(this._batchId);
-                    polyline.show = value;
->>>>>>> a300d83d
                 } else {
                     this._content.batchTable.setShow(this._batchId, value);
                 }
@@ -135,8 +125,11 @@
                 if (defined(this._labelCollection)) {
                     var label = this._labelCollection.get(this._batchId);
                     label.fillColor = value;
-<<<<<<< HEAD
                     setBillboardImage(this);
+                    if (defined(this._polylineCollection)) {
+                        var polyline = this._polylineCollection.get(this._batchId);
+                        polyline.show = value.alpha > 0.0;
+                    }
                 } else {
                     this._content.batchTable.setColor(this._batchId, value);
                 }
@@ -190,13 +183,6 @@
                     label.outlineColor = value;
                     setBillboardImage(this);
                 }
-=======
-                    var polyline = this._polylineCollection.get(this._batchId);
-                    polyline.show = value.alpha > 0.0;
-                } else {
-                    this._content.batchTable.setColor(this._batchId, value);
-                }
->>>>>>> a300d83d
             }
         },
 
