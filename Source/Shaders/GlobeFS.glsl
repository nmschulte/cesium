uniform vec4 u_initialColor;

#if TEXTURE_UNITS > 0
uniform sampler2D u_dayTextures[TEXTURE_UNITS];
uniform vec4 u_dayTextureTranslationAndScale[TEXTURE_UNITS];
uniform bool u_dayTextureUseWebMercatorT[TEXTURE_UNITS];

#ifdef APPLY_ALPHA
uniform float u_dayTextureAlpha[TEXTURE_UNITS];
#endif

#ifdef APPLY_SPLIT
uniform float u_dayTextureSplit[TEXTURE_UNITS];
#endif

#ifdef APPLY_BRIGHTNESS
uniform float u_dayTextureBrightness[TEXTURE_UNITS];
#endif

#ifdef APPLY_CONTRAST
uniform float u_dayTextureContrast[TEXTURE_UNITS];
#endif

#ifdef APPLY_HUE
uniform float u_dayTextureHue[TEXTURE_UNITS];
#endif

#ifdef APPLY_SATURATION
uniform float u_dayTextureSaturation[TEXTURE_UNITS];
#endif

#ifdef APPLY_GAMMA
uniform float u_dayTextureOneOverGamma[TEXTURE_UNITS];
#endif

uniform vec4 u_dayTextureTexCoordsRectangle[TEXTURE_UNITS];
#endif

#ifdef SHOW_REFLECTIVE_OCEAN
uniform sampler2D u_waterMask;
uniform vec4 u_waterMaskTranslationAndScale;
uniform float u_zoomedOutOceanSpecularIntensity;
#endif

#ifdef SHOW_OCEAN_WAVES
uniform sampler2D u_oceanNormalMap;
#endif

#if defined(ENABLE_DAYNIGHT_SHADING) || defined(GROUND_ATMOSPHERE)
uniform vec2 u_lightingFadeDistance;
#endif

#ifdef GROUND_ATMOSPHERE
uniform vec2 u_nightFadeDistance;
#endif

#ifdef ENABLE_CLIPPING_PLANES
uniform sampler2D u_clippingPlanes;
uniform mat4 u_clippingPlanesMatrix;
uniform vec4 u_clippingPlanesEdgeStyle;
#endif

#if defined(FOG) && (defined(ENABLE_VERTEX_LIGHTING) || defined(ENABLE_DAYNIGHT_SHADING)) || defined(GROUND_ATMOSPHERE)
uniform float u_minimumBrightness;
#endif

varying vec3 v_positionMC;
varying vec3 v_positionEC;
varying vec3 v_textureCoordinates;
varying vec3 v_normalMC;
varying vec3 v_normalEC;

#ifdef APPLY_MATERIAL
varying float v_height;
varying float v_slope;
#endif

#if defined(FOG) || defined(GROUND_ATMOSPHERE)
varying float v_distance;
varying vec3 v_fogRayleighColor;
varying vec3 v_fogMieColor;
#endif

#ifdef GROUND_ATMOSPHERE
varying vec3 v_rayleighColor;
varying vec3 v_mieColor;
#endif

vec4 sampleAndBlend(
    vec4 previousColor,
    sampler2D textureToSample,
    vec2 tileTextureCoordinates,
    vec4 textureCoordinateRectangle,
    vec4 textureCoordinateTranslationAndScale,
    float textureAlpha,
    float textureBrightness,
    float textureContrast,
    float textureHue,
    float textureSaturation,
    float textureOneOverGamma,
    float split)
{
    // This crazy step stuff sets the alpha to 0.0 if this following condition is true:
    //    tileTextureCoordinates.s < textureCoordinateRectangle.s ||
    //    tileTextureCoordinates.s > textureCoordinateRectangle.p ||
    //    tileTextureCoordinates.t < textureCoordinateRectangle.t ||
    //    tileTextureCoordinates.t > textureCoordinateRectangle.q
    // In other words, the alpha is zero if the fragment is outside the rectangle
    // covered by this texture.  Would an actual 'if' yield better performance?
    vec2 alphaMultiplier = step(textureCoordinateRectangle.st, tileTextureCoordinates);
    textureAlpha = textureAlpha * alphaMultiplier.x * alphaMultiplier.y;

    alphaMultiplier = step(vec2(0.0), textureCoordinateRectangle.pq - tileTextureCoordinates);
    textureAlpha = textureAlpha * alphaMultiplier.x * alphaMultiplier.y;

    vec2 translation = textureCoordinateTranslationAndScale.xy;
    vec2 scale = textureCoordinateTranslationAndScale.zw;
    vec2 textureCoordinates = tileTextureCoordinates * scale + translation;
    vec4 value = texture2D(textureToSample, textureCoordinates);
    vec3 color = value.rgb;
    float alpha = value.a;

#ifdef APPLY_SPLIT
    float splitPosition = czm_imagerySplitPosition;
    // Split to the left
    if (split < 0.0 && gl_FragCoord.x > splitPosition) {
       alpha = 0.0;
    }
    // Split to the right
    else if (split > 0.0 && gl_FragCoord.x < splitPosition) {
       alpha = 0.0;
    }
#endif

#ifdef APPLY_BRIGHTNESS
    color = mix(vec3(0.0), color, textureBrightness);
#endif

#ifdef APPLY_CONTRAST
    color = mix(vec3(0.5), color, textureContrast);
#endif

#ifdef APPLY_HUE
    color = czm_hue(color, textureHue);
#endif

#ifdef APPLY_SATURATION
    color = czm_saturation(color, textureSaturation);
#endif

#ifdef APPLY_GAMMA
    color = pow(color, vec3(textureOneOverGamma));
#endif

    float sourceAlpha = alpha * textureAlpha;
    float outAlpha = mix(previousColor.a, 1.0, sourceAlpha);
    vec3 outColor = mix(previousColor.rgb * previousColor.a, color, sourceAlpha) / outAlpha;
    return vec4(outColor, outAlpha);
}

vec4 computeDayColor(vec4 initialColor, vec3 textureCoordinates);
vec4 computeWaterColor(vec3 positionEyeCoordinates, vec2 textureCoordinates, mat3 enuToEye, vec4 imageryColor, float specularMapValue);

void main()
{
#ifdef ENABLE_CLIPPING_PLANES
    float clipDistance = clip(gl_FragCoord, u_clippingPlanes, u_clippingPlanesMatrix);
#endif

    // The clamp below works around an apparent bug in Chrome Canary v23.0.1241.0
    // where the fragment shader sees textures coordinates < 0.0 and > 1.0 for the
    // fragments on the edges of tiles even though the vertex shader is outputting
    // coordinates strictly in the 0-1 range.
    vec4 color = computeDayColor(u_initialColor, clamp(v_textureCoordinates, 0.0, 1.0));

#ifdef SHOW_TILE_BOUNDARIES
    if (v_textureCoordinates.x < (1.0/256.0) || v_textureCoordinates.x > (255.0/256.0) ||
        v_textureCoordinates.y < (1.0/256.0) || v_textureCoordinates.y > (255.0/256.0))
    {
        color = vec4(1.0, 0.0, 0.0, 1.0);
    }
#endif

#if defined(SHOW_REFLECTIVE_OCEAN) || defined(ENABLE_DAYNIGHT_SHADING)
    vec3 normalMC = czm_geodeticSurfaceNormal(v_positionMC, vec3(0.0), vec3(1.0));   // normalized surface normal in model coordinates
    vec3 normalEC = czm_normal3D * normalMC;                                         // normalized surface normal in eye coordiantes
#endif

#ifdef SHOW_REFLECTIVE_OCEAN
    vec2 waterMaskTranslation = u_waterMaskTranslationAndScale.xy;
    vec2 waterMaskScale = u_waterMaskTranslationAndScale.zw;
    vec2 waterMaskTextureCoordinates = v_textureCoordinates.xy * waterMaskScale + waterMaskTranslation;
    waterMaskTextureCoordinates.y = 1.0 - waterMaskTextureCoordinates.y;

    float mask = texture2D(u_waterMask, waterMaskTextureCoordinates).r;

    if (mask > 0.0)
    {
        mat3 enuToEye = czm_eastNorthUpToEyeCoordinates(v_positionMC, normalEC);

        vec2 ellipsoidTextureCoordinates = czm_ellipsoidWgs84TextureCoordinates(normalMC);
        vec2 ellipsoidFlippedTextureCoordinates = czm_ellipsoidWgs84TextureCoordinates(normalMC.zyx);

        vec2 textureCoordinates = mix(ellipsoidTextureCoordinates, ellipsoidFlippedTextureCoordinates, czm_morphTime * smoothstep(0.9, 0.95, normalMC.z));

        color = computeWaterColor(v_positionEC, textureCoordinates, enuToEye, color, mask);
    }
#endif

#ifdef APPLY_MATERIAL
    czm_materialInput materialInput;
    materialInput.st = v_textureCoordinates.st;
    materialInput.normalEC = normalize(v_normalEC);
    materialInput.slope = v_slope;
    materialInput.height = v_height;
    czm_material material = czm_getMaterial(materialInput);
    color.xyz = mix(color.xyz, material.diffuse, material.alpha);
#endif

<<<<<<< HEAD
#if defined(ENABLE_DAYNIGHT_SHADING) || defined(GROUND_ATMOSPHERE)
    float cameraDist = length(czm_view[3]);
    float fadeOutDist = u_lightingFadeDistance.x;
    float fadeInDist = u_lightingFadeDistance.y;
    float fade = clamp((cameraDist - fadeOutDist) / (fadeInDist - fadeOutDist), 0.0, 1.0);
#endif

#if defined(ENABLE_VERTEX_LIGHTING) && !defined(GROUND_ATMOSPHERE)
    float diffuseIntensity = clamp(czm_getLambertDiffuse(czm_sunDirectionEC, normalize(v_normalEC)) * 0.9 + 0.3, 0.0, 1.0);
    vec4 finalColor = vec4(color.rgb * diffuseIntensity, color.a);
#elif defined(ENABLE_DAYNIGHT_SHADING) && !defined(GROUND_ATMOSPHERE)
    float diffuseIntensity = clamp(czm_getLambertDiffuse(czm_sunDirectionEC, normalEC) * 5.0 + 0.3, 0.0, 1.0);
    diffuseIntensity = mix(1.0, diffuseIntensity, fade);
=======
#ifdef ENABLE_VERTEX_LIGHTING
    float diffuseIntensity = clamp(czm_getLambertDiffuse(czm_sunDirectionEC, normalize(v_normalEC)) * 0.9 + 0.3, 0.0, 1.0);
    vec4 finalColor = vec4(color.rgb * diffuseIntensity, color.a);
#elif defined(ENABLE_DAYNIGHT_SHADING)
    float diffuseIntensity = clamp(czm_getLambertDiffuse(czm_sunDirectionEC, normalEC) * 5.0 + 0.3, 0.0, 1.0);
    float cameraDist;
    if (czm_sceneMode == czm_sceneMode2D)
    {
        cameraDist = max(czm_frustumPlanes.x - czm_frustumPlanes.y, czm_frustumPlanes.w - czm_frustumPlanes.z) * 0.5;
    }
    else if (czm_sceneMode == czm_sceneModeColumbusView)
    {
        cameraDist = -czm_view[3].z;
    }
    else
    {
        cameraDist = length(czm_view[3]);
    }
    float fadeOutDist = u_lightingFadeDistance.x;
    float fadeInDist = u_lightingFadeDistance.y;
    if (czm_sceneMode != czm_sceneMode3D) {
        vec3 radii = czm_getWgs84EllipsoidEC().radii;
        float maxRadii = max(radii.x, max(radii.y, radii.z));
        fadeOutDist -= maxRadii;
        fadeInDist -= maxRadii;
    }
    float t = clamp((cameraDist - fadeOutDist) / (fadeInDist - fadeOutDist), 0.0, 1.0);
    diffuseIntensity = mix(1.0, diffuseIntensity, t);
>>>>>>> dc5c11c8
    vec4 finalColor = vec4(color.rgb * diffuseIntensity, color.a);
#else
    vec4 finalColor = color;
#endif

#ifdef ENABLE_CLIPPING_PLANES
    vec4 clippingPlanesEdgeColor = vec4(1.0);
    clippingPlanesEdgeColor.rgb = u_clippingPlanesEdgeStyle.rgb;
    float clippingPlanesEdgeWidth = u_clippingPlanesEdgeStyle.a;

    if (clipDistance < clippingPlanesEdgeWidth)
    {
        finalColor = clippingPlanesEdgeColor;
    }
#endif

#if defined(FOG) || defined(GROUND_ATMOSPHERE)
    const float fExposure = 2.0;
    vec3 fogColor = v_fogMieColor + finalColor.rgb * v_fogRayleighColor;
    fogColor = vec3(1.0) - exp(-fExposure * fogColor);
#endif

#ifdef FOG
#if defined(ENABLE_VERTEX_LIGHTING) || defined(ENABLE_DAYNIGHT_SHADING) || defined(GROUND_ATMOSPHERE)
    float darken = clamp(dot(normalize(czm_viewerPositionWC), normalize(czm_sunPositionWC)), u_minimumBrightness, 1.0);
    fogColor *= darken;
#endif

    finalColor = vec4(czm_fog(v_distance, finalColor.rgb, fogColor), finalColor.a);
#endif

#ifdef GROUND_ATMOSPHERE
    if (czm_sceneMode != czm_sceneMode3D)
    {
        gl_FragColor = finalColor;
        return;
    }

    vec3 groundAtmosphereColor = v_mieColor + finalColor.rgb * v_rayleighColor;
    groundAtmosphereColor = vec3(1.0) - exp(-fExposure * groundAtmosphereColor);

    fadeInDist = u_nightFadeDistance.x;
    fadeOutDist = u_nightFadeDistance.y;

    float sunlitAtmosphereIntensity = clamp((cameraDist - fadeOutDist) / (fadeInDist - fadeOutDist), 0.0, 1.0);
    groundAtmosphereColor = mix(groundAtmosphereColor, fogColor, sunlitAtmosphereIntensity);

    finalColor = vec4(mix(finalColor.rgb, groundAtmosphereColor, fade), finalColor.a);
#endif

    gl_FragColor = finalColor;
}

#ifdef SHOW_REFLECTIVE_OCEAN

float waveFade(float edge0, float edge1, float x)
{
    float y = clamp((x - edge0) / (edge1 - edge0), 0.0, 1.0);
    return pow(1.0 - y, 5.0);
}

float linearFade(float edge0, float edge1, float x)
{
    return clamp((x - edge0) / (edge1 - edge0), 0.0, 1.0);
}

// Based on water rendering by Jonas Wagner:
// http://29a.ch/2012/7/19/webgl-terrain-rendering-water-fog

// low altitude wave settings
const float oceanFrequencyLowAltitude = 825000.0;
const float oceanAnimationSpeedLowAltitude = 0.004;
const float oceanOneOverAmplitudeLowAltitude = 1.0 / 2.0;
const float oceanSpecularIntensity = 0.5;

// high altitude wave settings
const float oceanFrequencyHighAltitude = 125000.0;
const float oceanAnimationSpeedHighAltitude = 0.008;
const float oceanOneOverAmplitudeHighAltitude = 1.0 / 2.0;

vec4 computeWaterColor(vec3 positionEyeCoordinates, vec2 textureCoordinates, mat3 enuToEye, vec4 imageryColor, float maskValue)
{
    vec3 positionToEyeEC = -positionEyeCoordinates;
    float positionToEyeECLength = length(positionToEyeEC);

    // The double normalize below works around a bug in Firefox on Android devices.
    vec3 normalizedpositionToEyeEC = normalize(normalize(positionToEyeEC));

    // Fade out the waves as the camera moves far from the surface.
    float waveIntensity = waveFade(70000.0, 1000000.0, positionToEyeECLength);

#ifdef SHOW_OCEAN_WAVES
    // high altitude waves
    float time = czm_frameNumber * oceanAnimationSpeedHighAltitude;
    vec4 noise = czm_getWaterNoise(u_oceanNormalMap, textureCoordinates * oceanFrequencyHighAltitude, time, 0.0);
    vec3 normalTangentSpaceHighAltitude = vec3(noise.xy, noise.z * oceanOneOverAmplitudeHighAltitude);

    // low altitude waves
    time = czm_frameNumber * oceanAnimationSpeedLowAltitude;
    noise = czm_getWaterNoise(u_oceanNormalMap, textureCoordinates * oceanFrequencyLowAltitude, time, 0.0);
    vec3 normalTangentSpaceLowAltitude = vec3(noise.xy, noise.z * oceanOneOverAmplitudeLowAltitude);

    // blend the 2 wave layers based on distance to surface
    float highAltitudeFade = linearFade(0.0, 60000.0, positionToEyeECLength);
    float lowAltitudeFade = 1.0 - linearFade(20000.0, 60000.0, positionToEyeECLength);
    vec3 normalTangentSpace =
        (highAltitudeFade * normalTangentSpaceHighAltitude) +
        (lowAltitudeFade * normalTangentSpaceLowAltitude);
    normalTangentSpace = normalize(normalTangentSpace);

    // fade out the normal perturbation as we move farther from the water surface
    normalTangentSpace.xy *= waveIntensity;
    normalTangentSpace = normalize(normalTangentSpace);
#else
    vec3 normalTangentSpace = vec3(0.0, 0.0, 1.0);
#endif

    vec3 normalEC = enuToEye * normalTangentSpace;

    const vec3 waveHighlightColor = vec3(0.3, 0.45, 0.6);

    // Use diffuse light to highlight the waves
    float diffuseIntensity = czm_getLambertDiffuse(czm_sunDirectionEC, normalEC) * maskValue;
    vec3 diffuseHighlight = waveHighlightColor * diffuseIntensity;

#ifdef SHOW_OCEAN_WAVES
    // Where diffuse light is low or non-existent, use wave highlights based solely on
    // the wave bumpiness and no particular light direction.
    float tsPerturbationRatio = normalTangentSpace.z;
    vec3 nonDiffuseHighlight = mix(waveHighlightColor * 5.0 * (1.0 - tsPerturbationRatio), vec3(0.0), diffuseIntensity);
#else
    vec3 nonDiffuseHighlight = vec3(0.0);
#endif

    // Add specular highlights in 3D, and in all modes when zoomed in.
    float specularIntensity = czm_getSpecular(czm_sunDirectionEC, normalizedpositionToEyeEC, normalEC, 10.0) + 0.25 * czm_getSpecular(czm_moonDirectionEC, normalizedpositionToEyeEC, normalEC, 10.0);
    float surfaceReflectance = mix(0.0, mix(u_zoomedOutOceanSpecularIntensity, oceanSpecularIntensity, waveIntensity), maskValue);
    float specular = specularIntensity * surfaceReflectance;

    return vec4(imageryColor.rgb + diffuseHighlight + nonDiffuseHighlight + specular, imageryColor.a);
}

#endif // #ifdef SHOW_REFLECTIVE_OCEAN<|MERGE_RESOLUTION|>--- conflicted
+++ resolved
@@ -217,26 +217,7 @@
     color.xyz = mix(color.xyz, material.diffuse, material.alpha);
 #endif
 
-<<<<<<< HEAD
 #if defined(ENABLE_DAYNIGHT_SHADING) || defined(GROUND_ATMOSPHERE)
-    float cameraDist = length(czm_view[3]);
-    float fadeOutDist = u_lightingFadeDistance.x;
-    float fadeInDist = u_lightingFadeDistance.y;
-    float fade = clamp((cameraDist - fadeOutDist) / (fadeInDist - fadeOutDist), 0.0, 1.0);
-#endif
-
-#if defined(ENABLE_VERTEX_LIGHTING) && !defined(GROUND_ATMOSPHERE)
-    float diffuseIntensity = clamp(czm_getLambertDiffuse(czm_sunDirectionEC, normalize(v_normalEC)) * 0.9 + 0.3, 0.0, 1.0);
-    vec4 finalColor = vec4(color.rgb * diffuseIntensity, color.a);
-#elif defined(ENABLE_DAYNIGHT_SHADING) && !defined(GROUND_ATMOSPHERE)
-    float diffuseIntensity = clamp(czm_getLambertDiffuse(czm_sunDirectionEC, normalEC) * 5.0 + 0.3, 0.0, 1.0);
-    diffuseIntensity = mix(1.0, diffuseIntensity, fade);
-=======
-#ifdef ENABLE_VERTEX_LIGHTING
-    float diffuseIntensity = clamp(czm_getLambertDiffuse(czm_sunDirectionEC, normalize(v_normalEC)) * 0.9 + 0.3, 0.0, 1.0);
-    vec4 finalColor = vec4(color.rgb * diffuseIntensity, color.a);
-#elif defined(ENABLE_DAYNIGHT_SHADING)
-    float diffuseIntensity = clamp(czm_getLambertDiffuse(czm_sunDirectionEC, normalEC) * 5.0 + 0.3, 0.0, 1.0);
     float cameraDist;
     if (czm_sceneMode == czm_sceneMode2D)
     {
@@ -258,9 +239,15 @@
         fadeOutDist -= maxRadii;
         fadeInDist -= maxRadii;
     }
-    float t = clamp((cameraDist - fadeOutDist) / (fadeInDist - fadeOutDist), 0.0, 1.0);
-    diffuseIntensity = mix(1.0, diffuseIntensity, t);
->>>>>>> dc5c11c8
+    float fade = clamp((cameraDist - fadeOutDist) / (fadeInDist - fadeOutDist), 0.0, 1.0);
+#endif
+
+#if defined(ENABLE_VERTEX_LIGHTING) && !defined(GROUND_ATMOSPHERE)
+    float diffuseIntensity = clamp(czm_getLambertDiffuse(czm_sunDirectionEC, normalize(v_normalEC)) * 0.9 + 0.3, 0.0, 1.0);
+    vec4 finalColor = vec4(color.rgb * diffuseIntensity, color.a);
+#elif defined(ENABLE_DAYNIGHT_SHADING) && !defined(GROUND_ATMOSPHERE)
+    float diffuseIntensity = clamp(czm_getLambertDiffuse(czm_sunDirectionEC, normalEC) * 5.0 + 0.3, 0.0, 1.0);
+    diffuseIntensity = mix(1.0, diffuseIntensity, fade);
     vec4 finalColor = vec4(color.rgb * diffuseIntensity, color.a);
 #else
     vec4 finalColor = color;
