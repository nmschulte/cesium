attribute vec3 position3DHigh;
attribute vec3 position3DLow;
attribute vec3 position2DHigh;
attribute vec3 position2DLow;
attribute vec3 prevPosition3DHigh;
attribute vec3 prevPosition3DLow;
attribute vec3 prevPosition2DHigh;
attribute vec3 prevPosition2DLow;
attribute vec3 nextPosition3DHigh;
attribute vec3 nextPosition3DLow;
attribute vec3 nextPosition2DHigh;
attribute vec3 nextPosition2DLow;
attribute vec4 texCoordExpandAndBatchIndex;

varying vec2  v_st;
varying float v_width;
varying vec4  czm_pickColor;

void main() 
{
    float texCoord = texCoordExpandAndBatchIndex.x;
    float expandDir = texCoordExpandAndBatchIndex.y;
    bool usePrev = texCoordExpandAndBatchIndex.z < 0.0;
    float batchTableIndex = texCoordExpandAndBatchIndex.w;

    vec2 widthAndShow = batchTable_getWidthAndShow(batchTableIndex);
    float width = widthAndShow.x + 0.5;
    float show = widthAndShow.y;

<<<<<<< HEAD
    v_st = vec2(texCoord, clamp(expandDir, 0.0, 1.0));
    v_width = width;
    czm_pickColor =  batchTable_getPickColor(batchTableIndex);
=======
    if (width < 1.0)
    {
        show = 0.0;
    }

    vec4 pickColor = batchTable_getPickColor(batchTableIndex);
>>>>>>> b2f64b24
    
    vec4 p, prev, next;
    if (czm_morphTime == 1.0)
    {
        p = czm_translateRelativeToEye(position3DHigh.xyz, position3DLow.xyz);
        prev = czm_translateRelativeToEye(prevPosition3DHigh.xyz, prevPosition3DLow.xyz);
        next = czm_translateRelativeToEye(nextPosition3DHigh.xyz, nextPosition3DLow.xyz);
    }
    else if (czm_morphTime == 0.0)
    {
        p = czm_translateRelativeToEye(position2DHigh.zxy, position2DLow.zxy);
        prev = czm_translateRelativeToEye(prevPosition2DHigh.zxy, prevPosition2DLow.zxy);
        next = czm_translateRelativeToEye(nextPosition2DHigh.zxy, nextPosition2DLow.zxy);
    }
    else
    {
        p = czm_columbusViewMorph(
                czm_translateRelativeToEye(position2DHigh.zxy, position2DLow.zxy),
                czm_translateRelativeToEye(position3DHigh.xyz, position3DLow.xyz),
                czm_morphTime);
        prev = czm_columbusViewMorph(
                czm_translateRelativeToEye(prevPosition2DHigh.zxy, prevPosition2DLow.zxy),
                czm_translateRelativeToEye(prevPosition3DHigh.xyz, prevPosition3DLow.xyz),
                czm_morphTime);
        next = czm_columbusViewMorph(
                czm_translateRelativeToEye(nextPosition2DHigh.zxy, nextPosition2DLow.zxy),
                czm_translateRelativeToEye(nextPosition3DHigh.xyz, nextPosition3DLow.xyz),
                czm_morphTime);
    }

    #ifdef DISTANCE_DISPLAY_CONDITION
        vec3 centerHigh = batchTable_getCenterHigh(batchTableIndex);
        vec4 centerLowAndRadius = batchTable_getCenterLowAndRadius(batchTableIndex);
        vec3 centerLow = centerLowAndRadius.xyz;
        float radius = centerLowAndRadius.w;
        vec2 distanceDisplayCondition = batchTable_getDistanceDisplayCondition(batchTableIndex);

        float lengthSq;
        if (czm_sceneMode == czm_sceneMode2D)
        {
            lengthSq = czm_eyeHeight2D.y;
        }
        else
        {
            vec4 center = czm_translateRelativeToEye(centerHigh.xyz, centerLow.xyz);
            lengthSq = max(0.0, dot(center.xyz, center.xyz) - radius * radius);
        }

        float nearSq = distanceDisplayCondition.x * distanceDisplayCondition.x;
        float farSq = distanceDisplayCondition.y * distanceDisplayCondition.y;
        if (lengthSq < nearSq || lengthSq > farSq)
        {
            show = 0.0;
        }
    #endif
    
    vec4 positionWC = getPolylineWindowCoordinates(p, prev, next, expandDir, width, usePrev);
    gl_Position = czm_viewportOrthographic * positionWC * show;
}<|MERGE_RESOLUTION|>--- conflicted
+++ resolved
@@ -27,18 +27,12 @@
     float width = widthAndShow.x + 0.5;
     float show = widthAndShow.y;
 
-<<<<<<< HEAD
-    v_st = vec2(texCoord, clamp(expandDir, 0.0, 1.0));
-    v_width = width;
-    czm_pickColor =  batchTable_getPickColor(batchTableIndex);
-=======
     if (width < 1.0)
     {
         show = 0.0;
     }
 
     vec4 pickColor = batchTable_getPickColor(batchTableIndex);
->>>>>>> b2f64b24
     
     vec4 p, prev, next;
     if (czm_morphTime == 1.0)
@@ -97,4 +91,8 @@
     
     vec4 positionWC = getPolylineWindowCoordinates(p, prev, next, expandDir, width, usePrev);
     gl_Position = czm_viewportOrthographic * positionWC * show;
+    
+    v_st = vec2(texCoord, clamp(expandDir, 0.0, 1.0));
+    v_width = width;
+    czm_pickColor = pickColor;
 }