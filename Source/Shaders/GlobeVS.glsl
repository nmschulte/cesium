#ifdef QUANTIZATION_BITS12
attribute vec4 compressed0;
attribute float compressed1;
#else
attribute vec4 position3DAndHeight;
attribute vec4 textureCoordAndEncodedNormals;
#endif

uniform vec3 u_center3D;
uniform mat4 u_modifiedModelView;
uniform mat4 u_modifiedModelViewProjection;
uniform vec4 u_tileRectangle;

// Uniforms for 2D Mercator projection
uniform vec2 u_southAndNorthLatitude;
uniform vec2 u_southMercatorYAndOneOverHeight;

varying vec3 v_positionMC;
varying vec3 v_positionEC;
varying float v_inverse_depth;

varying vec3 v_textureCoordinates;
varying vec3 v_normalMC;
varying vec3 v_normalEC;

#ifdef APPLY_MATERIAL
varying float v_slope;
varying float v_height;
#endif

#ifdef FOG
varying float v_distance;
varying vec3 v_mieColor;
varying vec3 v_rayleighColor;
#endif

// These functions are generated at runtime.
vec4 getPosition(vec3 position, float height, vec2 textureCoordinates);
float get2DYPositionFraction(vec2 textureCoordinates);

vec4 getPosition3DMode(vec3 position, float height, vec2 textureCoordinates)
{
    return u_modifiedModelViewProjection * vec4(position, 1.0);
}

float get2DMercatorYPositionFraction(vec2 textureCoordinates)
{
    // The width of a tile at level 11, in radians and assuming a single root tile, is
    //   2.0 * czm_pi / pow(2.0, 11.0)
    // We want to just linearly interpolate the 2D position from the texture coordinates
    // when we're at this level or higher.  The constant below is the expression
    // above evaluated and then rounded up at the 4th significant digit.
    const float maxTileWidth = 0.003068;
    float positionFraction = textureCoordinates.y;
    float southLatitude = u_southAndNorthLatitude.x;
    float northLatitude = u_southAndNorthLatitude.y;
    if (northLatitude - southLatitude > maxTileWidth)
    {
        float southMercatorY = u_southMercatorYAndOneOverHeight.x;
        float oneOverMercatorHeight = u_southMercatorYAndOneOverHeight.y;

        float currentLatitude = mix(southLatitude, northLatitude, textureCoordinates.y);
        currentLatitude = clamp(currentLatitude, -czm_webMercatorMaxLatitude, czm_webMercatorMaxLatitude);
        positionFraction = czm_latitudeToWebMercatorFraction(currentLatitude, southMercatorY, oneOverMercatorHeight);
    }
    return positionFraction;
}

float get2DGeographicYPositionFraction(vec2 textureCoordinates)
{
    return textureCoordinates.y;
}

vec4 getPositionPlanarEarth(vec3 position, float height, vec2 textureCoordinates)
{
    float yPositionFraction = get2DYPositionFraction(textureCoordinates);
    vec4 rtcPosition2D = vec4(height, mix(u_tileRectangle.st, u_tileRectangle.pq, vec2(textureCoordinates.x, yPositionFraction)), 1.0);
    return u_modifiedModelViewProjection * rtcPosition2D;
}

vec4 getPosition2DMode(vec3 position, float height, vec2 textureCoordinates)
{
    return getPositionPlanarEarth(position, 0.0, textureCoordinates);
}

vec4 getPositionColumbusViewMode(vec3 position, float height, vec2 textureCoordinates)
{
    return getPositionPlanarEarth(position, height, textureCoordinates);
}

vec4 getPositionMorphingMode(vec3 position, float height, vec2 textureCoordinates)
{
    // We do not do RTC while morphing, so there is potential for jitter.
    // This is unlikely to be noticeable, though.
    vec3 position3DWC = position + u_center3D;
    float yPositionFraction = get2DYPositionFraction(textureCoordinates);
    vec4 position2DWC = vec4(height, mix(u_tileRectangle.st, u_tileRectangle.pq, vec2(textureCoordinates.x, yPositionFraction)), 1.0);
    vec4 morphPosition = czm_columbusViewMorph(position2DWC, vec4(position3DWC, 1.0), czm_morphTime);
    return czm_modelViewProjection * morphPosition;
}

#ifdef QUANTIZATION_BITS12
uniform vec2 u_minMaxHeight;
uniform mat4 u_scaleAndBias;
#endif

void main()
{
#ifdef QUANTIZATION_BITS12
    vec2 xy = czm_decompressTextureCoordinates(compressed0.x);
    vec2 zh = czm_decompressTextureCoordinates(compressed0.y);
    vec3 position = vec3(xy, zh.x);
    float height = zh.y;
    vec2 textureCoordinates = czm_decompressTextureCoordinates(compressed0.z);

    height = height * (u_minMaxHeight.y - u_minMaxHeight.x) + u_minMaxHeight.x;
    position = (u_scaleAndBias * vec4(position, 1.0)).xyz;

#if (defined(ENABLE_VERTEX_LIGHTING) || defined(GENERATE_POSITION_AND_NORMAL)) && defined(INCLUDE_WEB_MERCATOR_Y)
    float webMercatorT = czm_decompressTextureCoordinates(compressed0.w).x;
    float encodedNormal = compressed1;
#elif defined(INCLUDE_WEB_MERCATOR_Y)
    float webMercatorT = czm_decompressTextureCoordinates(compressed0.w).x;
    float encodedNormal = 0.0;
#elif defined(ENABLE_VERTEX_LIGHTING) || defined(GENERATE_POSITION_AND_NORMAL)
    float webMercatorT = textureCoordinates.y;
    float encodedNormal = compressed0.w;
#else
    float webMercatorT = textureCoordinates.y;
    float encodedNormal = 0.0;
#endif

#else
    // A single float per element
    vec3 position = position3DAndHeight.xyz;
    float height = position3DAndHeight.w;
    vec2 textureCoordinates = textureCoordAndEncodedNormals.xy;

#if (defined(ENABLE_VERTEX_LIGHTING) || defined(GENERATE_POSITION_AND_NORMAL) || defined(APPLY_MATERIAL)) && defined(INCLUDE_WEB_MERCATOR_Y)
    float webMercatorT = textureCoordAndEncodedNormals.z;
    float encodedNormal = textureCoordAndEncodedNormals.w;
#elif defined(ENABLE_VERTEX_LIGHTING) || defined(GENERATE_POSITION_AND_NORMAL) || defined(APPLY_MATERIAL)
    float webMercatorT = textureCoordinates.y;
    float encodedNormal = textureCoordAndEncodedNormals.z;
#elif defined(INCLUDE_WEB_MERCATOR_Y)
    float webMercatorT = textureCoordAndEncodedNormals.z;
    float encodedNormal = 0.0;
#else
    float webMercatorT = textureCoordinates.y;
    float encodedNormal = 0.0;
#endif

#endif

    vec3 position3DWC = position + u_center3D;
    gl_Position = getPosition(position, height, textureCoordinates);

    v_textureCoordinates = vec3(textureCoordinates, webMercatorT);

<<<<<<< HEAD
    v_inverse_depth = 1. / gl_Position.w;
#if defined(ENABLE_VERTEX_LIGHTING) || defined(GENERATE_POSITION_AND_NORMAL)
=======
#if defined(ENABLE_VERTEX_LIGHTING) || defined(GENERATE_POSITION_AND_NORMAL) || defined(APPLY_MATERIAL)
>>>>>>> 662a833b
    v_positionEC = (u_modifiedModelView * vec4(position, 1.0)).xyz;
    v_positionMC = position3DWC;                                 // position in model coordinates
    vec3 normalMC = czm_octDecode(encodedNormal);
    v_normalMC = normalMC;
    v_normalEC = czm_normal3D * v_normalMC;
#elif defined(SHOW_REFLECTIVE_OCEAN) || defined(ENABLE_DAYNIGHT_SHADING) || defined(GENERATE_POSITION)
    v_positionEC = (u_modifiedModelView * vec4(position, 1.0)).xyz;
    v_positionMC = position3DWC;                                 // position in model coordinates
#endif

#ifdef FOG
    AtmosphereColor atmosColor = computeGroundAtmosphereFromSpace(position3DWC);
    v_mieColor = atmosColor.mie;
    v_rayleighColor = atmosColor.rayleigh;
    v_distance = length((czm_modelView3D * vec4(position3DWC, 1.0)).xyz);
#endif

#ifdef APPLY_MATERIAL
    vec3 finalNormal = normalMC;
    vec3 ellipsoidNormal = normalize(position3DWC.xyz);
    v_slope = abs(dot(ellipsoidNormal, finalNormal));
    v_height = height;
#endif
}<|MERGE_RESOLUTION|>--- conflicted
+++ resolved
@@ -157,12 +157,8 @@
 
     v_textureCoordinates = vec3(textureCoordinates, webMercatorT);
 
-<<<<<<< HEAD
     v_inverse_depth = 1. / gl_Position.w;
-#if defined(ENABLE_VERTEX_LIGHTING) || defined(GENERATE_POSITION_AND_NORMAL)
-=======
 #if defined(ENABLE_VERTEX_LIGHTING) || defined(GENERATE_POSITION_AND_NORMAL) || defined(APPLY_MATERIAL)
->>>>>>> 662a833b
     v_positionEC = (u_modifiedModelView * vec4(position, 1.0)).xyz;
     v_positionMC = position3DWC;                                 // position in model coordinates
     vec3 normalMC = czm_octDecode(encodedNormal);
