--- conflicted
+++ resolved
@@ -271,62 +271,6 @@
     };
 
     /**
-<<<<<<< HEAD
-     * The number of elements used to pack the object into an array.
-     * @type {Number}
-     */
-    Rectangle.packedLength = 4;
-
-    /**
-     * Stores the provided instance into the provided array.
-     *
-     * @param {Rectangle} value The value to pack.
-     * @param {Number[]} array The array to pack into.
-     * @param {Number} [startingIndex=0] The index into the array at which to start packing the elements.
-     */
-    Rectangle.pack = function(value, array, startingIndex) {
-        //>>includeStart('debug', pragmas.debug);
-        if (!defined(value)) {
-            throw new DeveloperError('value is required');
-        }
-
-        if (!defined(array)) {
-            throw new DeveloperError('array is required');
-        }
-        //>>includeEnd('debug');
-
-        startingIndex = defaultValue(startingIndex, 0);
-
-        array[startingIndex++] = value.west;
-        array[startingIndex++] = value.south;
-        array[startingIndex++] = value.east;
-        array[startingIndex] = value.north;
-    };
-
-    /**
-     * Retrieves an instance from a packed array.
-     *
-     * @param {Number[]} array The packed array.
-     * @param {Number} [startingIndex=0] The starting index of the element to be unpacked.
-     * @param {Rectangle} [result] The object into which to store the result.
-     */
-    Rectangle.unpack = function(array, startingIndex, result) {
-        //>>includeStart('debug', pragmas.debug);
-        if (!defined(array)) {
-            throw new DeveloperError('array is required');
-        }
-        //>>includeEnd('debug');
-
-        startingIndex = defaultValue(startingIndex, 0);
-
-        if (!defined(result)) {
-            result = new Rectangle();
-        }
-        result.west = array[startingIndex++];
-        result.south = array[startingIndex++];
-        result.east = array[startingIndex++];
-        result.north = array[startingIndex];
-=======
      * Creates the smallest possible Rectangle that encloses all positions in the provided array.
      *
      * @param {Cartesian[]} cartesians The list of Cartesian instances.
@@ -380,16 +324,69 @@
         result.south = south;
         result.east = east;
         result.north = north;
->>>>>>> 27041240
-        return result;
-    };
-
-    /**
-<<<<<<< HEAD
+        return result;
+    };
+
+    /**
+     * The number of elements used to pack the object into an array.
+     * @type {Number}
+     */
+    Rectangle.packedLength = 4;
+
+    /**
+     * Stores the provided instance into the provided array.
+     *
+     * @param {Rectangle} value The value to pack.
+     * @param {Number[]} array The array to pack into.
+     * @param {Number} [startingIndex=0] The index into the array at which to start packing the elements.
+     */
+    Rectangle.pack = function(value, array, startingIndex) {
+        //>>includeStart('debug', pragmas.debug);
+        if (!defined(value)) {
+            throw new DeveloperError('value is required');
+        }
+
+        if (!defined(array)) {
+            throw new DeveloperError('array is required');
+        }
+        //>>includeEnd('debug');
+
+        startingIndex = defaultValue(startingIndex, 0);
+
+        array[startingIndex++] = value.west;
+        array[startingIndex++] = value.south;
+        array[startingIndex++] = value.east;
+        array[startingIndex] = value.north;
+    };
+
+    /**
+     * Retrieves an instance from a packed array.
+     *
+     * @param {Number[]} array The packed array.
+     * @param {Number} [startingIndex=0] The starting index of the element to be unpacked.
+     * @param {Rectangle} [result] The object into which to store the result.
+     */
+    Rectangle.unpack = function(array, startingIndex, result) {
+        //>>includeStart('debug', pragmas.debug);
+        if (!defined(array)) {
+            throw new DeveloperError('array is required');
+        }
+        //>>includeEnd('debug');
+
+        startingIndex = defaultValue(startingIndex, 0);
+
+        if (!defined(result)) {
+            result = new Rectangle();
+        }
+        result.west = array[startingIndex++];
+        result.south = array[startingIndex++];
+        result.east = array[startingIndex++];
+        result.north = array[startingIndex];
+        return result;
+    };
+
+    /**
      * Duplicates a Rectangle.
-=======
-     * Duplicates an Rectangle.
->>>>>>> 27041240
      *
      * @param {Rectangle} rectangle The rectangle to clone.
      * @param {Rectangle} [result] The object onto which to store the result, or undefined if a new instance should be created.
