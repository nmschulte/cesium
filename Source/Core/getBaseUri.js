--- conflicted
+++ resolved
@@ -21,11 +21,7 @@
      * // basePath will be "/Gallery/";
      * var basePath = Cesium.getBaseUri('/Gallery/simple.czml?value=true&example=false');
      *
-<<<<<<< HEAD
-     * basePath will be "/Gallery/?value=true&example=false";
-=======
      * // basePath will be "/Gallery/?value=true&example=false";
->>>>>>> 96b84819
      * var basePath = Cesium.getBaseUri('/Gallery/simple.czml?value=true&example=false', true);
      */
     function getBaseUri(uri, includeQuery) {
