--- conflicted
+++ resolved
@@ -222,7 +222,6 @@
         return !defined(entity.position) || !defined(ellipsoid.radii) || GeometryUpdater.prototype._isHidden.call(this, entity, ellipsoid);
     };
 
-<<<<<<< HEAD
     EllipsoidGeometryUpdater.prototype._onEntityPropertyChanged = function(entity, propertyName, newValue, oldValue) {
         if (!(propertyName === 'availability' || propertyName === 'position' || propertyName === 'orientation' || propertyName === 'ellipsoid')) {
             return;
@@ -330,7 +329,8 @@
             this._dynamic = false;
             this._geometryChanged.raiseEvent(this);
         }
-=======
+    };
+
     EllipsoidGeometryUpdater.prototype._isDynamic = function(entity, ellipsoid) {
         return !entity.position.isConstant || //
                !Property.isConstant(entity.orientation) || //
@@ -339,7 +339,6 @@
                !Property.isConstant(ellipsoid.slicePartitions) || //
                !Property.isConstant(ellipsoid.outlineWidth) || //
                !Property.isConstant(ellipsoid.subdivisions);
->>>>>>> 99ebd5c4
     };
 
     EllipsoidGeometryUpdater.prototype._setStaticOptions = function(entity, ellipsoid) {
@@ -347,6 +346,11 @@
         var options = this._options;
         options.vertexFormat = this._materialProperty instanceof ColorMaterialProperty ? PerInstanceColorAppearance.VERTEX_FORMAT : MaterialAppearance.MaterialSupport.TEXTURED.vertexFormat;
         options.radii = ellipsoid.radii.getValue(Iso8601.MINIMUM_VALUE, options.radii);
+        options.innerRadii = Property.getValueOrUndefined(ellipsoid.innerRadii, options.radii);
+        options.minimumClock = Property.getValueOrUndefined(ellipsoid.minimumClock, Iso8601.MINIMUM_VALUE);
+        options.maximumClock = Property.getValueOrUndefined(ellipsoid.maximumClock, Iso8601.MINIMUM_VALUE);
+        options.minimumCone = Property.getValueOrUndefined(ellipsoid.minimumCone, Iso8601.MINIMUM_VALUE);
+        options.maximumCone = Property.getValueOrUndefined(ellipsoid.maximumCone, Iso8601.MINIMUM_VALUE);
         options.stackPartitions = Property.getValueOrUndefined(ellipsoid.stackPartitions, Iso8601.MINIMUM_VALUE);
         options.slicePartitions = Property.getValueOrUndefined(ellipsoid.slicePartitions, Iso8601.MINIMUM_VALUE);
         options.subdivisions = Property.getValueOrUndefined(ellipsoid.subdivisions, Iso8601.MINIMUM_VALUE);
