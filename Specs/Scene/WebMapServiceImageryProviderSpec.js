/*global defineSuite*/
defineSuite([
         'Scene/WebMapServiceImageryProvider',
         'Core/defined',
         'Core/jsonp',
         'Core/loadImage',
         'Core/DefaultProxy',
         'Core/Extent',
         'Core/Math',
         'Scene/GeographicTilingScheme',
         'Scene/Imagery',
         'Scene/ImageryLayer',
         'Scene/ImageryProvider',
         'Scene/ImageryState',
         'ThirdParty/when'
     ], function(
         WebMapServiceImageryProvider,
         defined,
         jsonp,
         loadImage,
         DefaultProxy,
         Extent,
         CesiumMath,
         GeographicTilingScheme,
         Imagery,
         ImageryLayer,
         ImageryProvider,
         ImageryState,
         when) {
    "use strict";
    /*global jasmine,describe,xdescribe,it,xit,expect,beforeEach,afterEach,beforeAll,afterAll,spyOn,runs,waits,waitsFor*/

    afterEach(function() {
        jsonp.loadAndExecuteScript = jsonp.defaultLoadAndExecuteScript;
        loadImage.createImage = loadImage.defaultCreateImage;
    });

    it('conforms to ImageryProvider interface', function() {
        expect(WebMapServiceImageryProvider).toConformToInterface(ImageryProvider);
    });

    it('requires the url to be specified', function() {
        function createWithoutUrl() {
            return new WebMapServiceImageryProvider({
                layers : 'someLayer'
            });
        }
        expect(createWithoutUrl).toThrowDeveloperError();
    });

    it('requires the layers to be specified', function() {
        function createWithoutUrl() {
            return new WebMapServiceImageryProvider({
                url : 'made/up/wms/server'
            });
        }
        expect(createWithoutUrl).toThrowDeveloperError();
    });

    it('includes specified parameters in URL', function() {
        var provider = new WebMapServiceImageryProvider({
            url : 'made/up/wms/server',
            layers : 'someLayer',
            parameters : {
                something : 'foo',
                another : false
            }
        });

        waitsFor(function() {
            return provider.ready;
        }, 'imagery provider to become ready');

        runs(function() {
            var calledLoadImage = false;
            loadImage.createImage = function(url, crossOrigin, deferred) {
                expect(url).toMatch('something=foo');
                expect(url).toMatch('another=false');
                calledLoadImage = true;
                deferred.resolve();
                return undefined;
            };

            provider.requestImage(0, 0, 0);
            expect(calledLoadImage).toEqual(true);
        });
    });

    it('supports a question mark at the end of the URL', function() {
        var provider = new WebMapServiceImageryProvider({
            url : 'made/up/wms/server?',
            layers : 'someLayer'
        });

        waitsFor(function() {
            return provider.ready;
        }, 'imagery provider to become ready');

        runs(function() {
            var calledLoadImage = false;
            loadImage.createImage = function(url, crossOrigin, deferred) {
                var firstQuestionMarkIndex = url.indexOf('?');
                expect(firstQuestionMarkIndex).toBeGreaterThan(-1);

                var secondQuestionMarkIndex = url.indexOf('?', firstQuestionMarkIndex + 1);
                expect(secondQuestionMarkIndex).toBeLessThan(0);

                calledLoadImage = true;
                deferred.resolve();
                return undefined;
            };

            provider.requestImage(0, 0, 0);
            expect(calledLoadImage).toEqual(true);
        });
    });

    it('supports an ampersand at the end of the URL', function() {
        var provider = new WebMapServiceImageryProvider({
            url : 'made/up/wms/server?foo=bar&',
            layers : 'someLayer'
        });

        waitsFor(function() {
            return provider.ready;
        }, 'imagery provider to become ready');

        runs(function() {
            var calledLoadImage = false;
            loadImage.createImage = function(url, crossOrigin, deferred) {
                var firstQuestionMarkIndex = url.indexOf('?');
                expect(firstQuestionMarkIndex).toBeGreaterThan(-1);

                var secondQuestionMarkIndex = url.indexOf('?', firstQuestionMarkIndex + 1);
                expect(secondQuestionMarkIndex).toBeLessThan(0);

                var doubleAmpersandIndex = url.indexOf('&&');
                expect(doubleAmpersandIndex).toBeLessThan(0);

                calledLoadImage = true;
                deferred.resolve();
                return undefined;
            };

            provider.requestImage(0, 0, 0);
            expect(calledLoadImage).toEqual(true);
        });
    });

    it('supports a query parameter at the end of the URL', function() {
        var provider = new WebMapServiceImageryProvider({
            url : 'made/up/wms/server?foo=bar',
            layers : 'someLayer'
        });

        waitsFor(function() {
            return provider.ready;
        }, 'imagery provider to become ready');

        runs(function() {
            var calledLoadImage = false;
            loadImage.createImage = function(url, crossOrigin, deferred) {
                var firstQuestionMarkIndex = url.indexOf('?');
                expect(firstQuestionMarkIndex).toBeGreaterThan(-1);

                var secondQuestionMarkIndex = url.indexOf('?', firstQuestionMarkIndex + 1);
                expect(secondQuestionMarkIndex).toBeLessThan(0);

                var delimitedQueryParameterIndex = url.indexOf('foo=bar&');
                expect(delimitedQueryParameterIndex).not.toBeLessThan(0);

                calledLoadImage = true;
                deferred.resolve();
                return undefined;
            };

            provider.requestImage(0, 0, 0);
            expect(calledLoadImage).toEqual(true);
        });
    });

    it('requestImage returns a promise for an image and loads it for cross-origin use', function() {
        var provider = new WebMapServiceImageryProvider({
            url : 'made/up/wms/server',
            layers : 'someLayer'
        });

        expect(provider.url).toEqual('made/up/wms/server');
        expect(provider.layers).toEqual('someLayer');

        waitsFor(function() {
            return provider.ready;
        }, 'imagery provider to become ready');

        var tile000Image;

        runs(function() {
<<<<<<< HEAD
            expect(provider.tileWidth).toEqual(256);
            expect(provider.tileHeight).toEqual(256);
            expect(provider.maximumLevel).toBeUndefined();
            expect(provider.tilingScheme).toBeInstanceOf(GeographicTilingScheme);
            expect(provider.extent).toEqual(new GeographicTilingScheme().getExtent());
=======
            expect(provider.getTileWidth()).toEqual(256);
            expect(provider.getTileHeight()).toEqual(256);
            expect(provider.getMaximumLevel()).toBeUndefined();
            expect(provider.getTilingScheme()).toBeInstanceOf(GeographicTilingScheme);
            expect(provider.getExtent()).toEqual(new GeographicTilingScheme().extent);
>>>>>>> 98a414a2

            loadImage.createImage = function(url, crossOrigin, deferred) {
                // Just return any old image.
                return loadImage.defaultCreateImage('Data/Images/Red16x16.png', crossOrigin, deferred);
            };

            when(provider.requestImage(0, 0, 0), function(image) {
                tile000Image = image;
            });
        });

        waitsFor(function() {
            return defined(tile000Image);
        }, 'requested tile to be loaded');

        runs(function() {
            expect(tile000Image).toBeInstanceOf(Image);
        });
    });

    it('does not treat parameter names as case sensitive', function() {
        var provider = new WebMapServiceImageryProvider({
            url : 'made/up/wms/server?foo=bar',
            layers : 'someLayer',
            parameters : {
                FORMAT : 'foo'
            }
        });

        waitsFor(function() {
            return provider.ready;
        }, 'imagery provider to become ready');

        runs(function() {
            var calledLoadImage = false;
            loadImage.createImage = function(url, crossOrigin, deferred) {
                expect(url).toMatch('format=foo');
                expect(url).not.toMatch('format=image/jpeg');
                calledLoadImage = true;
                deferred.resolve();
                return undefined;
            };

            provider.requestImage(0, 0, 0);
            expect(calledLoadImage).toEqual(true);
        });
    });

    it('turns the supplied credit into a logo', function() {
        var provider = new WebMapServiceImageryProvider({
            url : 'made/up/wms/server?foo=bar',
            layers : 'someLayer'
        });
        expect(provider.credit).toBeUndefined();

        var providerWithCredit = new WebMapServiceImageryProvider({
            url : 'made/up/wms/server?foo=bar',
            layers : 'someLayer',
            credit : 'Thanks to our awesome made up source of this imagery!'
        });
        expect(providerWithCredit.credit).toBeDefined();
    });

    it('routes requests through a proxy if one is specified', function() {
        var proxy = new DefaultProxy('/proxy/');
        var provider = new WebMapServiceImageryProvider({
            url : 'made/up/wms/server',
            layers : 'someLayer',
            proxy : proxy
        });

        waitsFor(function() {
            return provider.ready;
        }, 'imagery provider to become ready');

        var tile000Image;

        runs(function() {
            loadImage.createImage = function(url, crossOrigin, deferred) {
                expect(url.indexOf(proxy.getURL('made/up/wms/server'))).toEqual(0);
                expect(provider.proxy).toEqual(proxy);

                // Just return any old image.
                return loadImage.defaultCreateImage('Data/Images/Red16x16.png', crossOrigin, deferred);
            };

            when(provider.requestImage(0, 0, 0), function(image) {
                tile000Image = image;
            });
        });

        waitsFor(function() {
            return defined(tile000Image);
        }, 'requested tile to be loaded');

        runs(function() {
            expect(tile000Image).toBeInstanceOf(Image);
        });
    });

    it('uses extent passed to constructor', function() {
        var extent = new Extent(0.1, 0.2, 0.3, 0.4);
        var provider = new WebMapServiceImageryProvider({
            url : 'made/up/wms/server',
            layers : 'someLayer',
            extent : extent
        });

        waitsFor(function() {
            return provider.ready;
        }, 'imagery provider to become ready');

        runs(function() {
            expect(provider.tileWidth).toEqual(256);
            expect(provider.tileHeight).toEqual(256);
            expect(provider.maximumLevel).toBeUndefined();
            expect(provider.tilingScheme).toBeInstanceOf(GeographicTilingScheme);
            expect(provider.extent).toEqual(extent);
            expect(provider.tileDiscardPolicy).toBeUndefined();

            var calledLoadImage = false;
            loadImage.createImage = function(url, crossOrigin, deferred) {
                var bbox = 'bbox=' +
                            CesiumMath.toDegrees(extent.west) + ',' +
                            CesiumMath.toDegrees(extent.south) + ',' +
                            CesiumMath.toDegrees((extent.west + extent.east) / 2.0) + ',' +
                            CesiumMath.toDegrees(extent.north);
                expect(url.indexOf(bbox)).not.toBeLessThan(0);
                calledLoadImage = true;
                deferred.resolve();
                return undefined;
            };

            provider.requestImage(0, 0, 0);
            expect(calledLoadImage).toEqual(true);
        });
    });

    it('uses maximumLevel passed to constructor', function() {
        var provider = new WebMapServiceImageryProvider({
            url : 'made/up/wms/server',
            layers : 'someLayer',
            maximumLevel : 5
        });
        expect(provider.maximumLevel).toEqual(5);
    });

    it('raises error event when image cannot be loaded', function() {
        var provider = new WebMapServiceImageryProvider({
            url : 'made/up/wms/server',
            layers : 'someLayer'
        });

        var layer = new ImageryLayer(provider);

        var tries = 0;
        provider.errorEvent.addEventListener(function(error) {
            expect(error.timesRetried).toEqual(tries);
            ++tries;
            if (tries < 3) {
                error.retry = true;
            }
        });

        loadImage.createImage = function(url, crossOrigin, deferred) {
            // Succeed after 2 tries
            if (tries === 2) {
                // valid URL
                return loadImage.defaultCreateImage('Data/Images/Red16x16.png', crossOrigin, deferred);
            }

            // invalid URL
            return loadImage.defaultCreateImage(url, crossOrigin, deferred);
        };

        waitsFor(function() {
            return provider.ready;
        }, 'imagery provider to become ready');

        var imagery;
        runs(function() {
            imagery = new Imagery(layer, 0, 0, 0);
            imagery.addReference();
            layer._requestImagery(imagery);
        });

        waitsFor(function() {
            return imagery.state === ImageryState.RECEIVED;
        }, 'image to load');

        runs(function() {
            expect(imagery.image).toBeInstanceOf(Image);
            expect(tries).toEqual(2);
            imagery.releaseReference();
        });
    });
});<|MERGE_RESOLUTION|>--- conflicted
+++ resolved
@@ -195,19 +195,11 @@
         var tile000Image;
 
         runs(function() {
-<<<<<<< HEAD
             expect(provider.tileWidth).toEqual(256);
             expect(provider.tileHeight).toEqual(256);
             expect(provider.maximumLevel).toBeUndefined();
             expect(provider.tilingScheme).toBeInstanceOf(GeographicTilingScheme);
-            expect(provider.extent).toEqual(new GeographicTilingScheme().getExtent());
-=======
-            expect(provider.getTileWidth()).toEqual(256);
-            expect(provider.getTileHeight()).toEqual(256);
-            expect(provider.getMaximumLevel()).toBeUndefined();
-            expect(provider.getTilingScheme()).toBeInstanceOf(GeographicTilingScheme);
-            expect(provider.getExtent()).toEqual(new GeographicTilingScheme().extent);
->>>>>>> 98a414a2
+            expect(provider.extent).toEqual(new GeographicTilingScheme().extent);
 
             loadImage.createImage = function(url, crossOrigin, deferred) {
                 // Just return any old image.
