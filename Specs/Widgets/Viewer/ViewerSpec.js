--- conflicted
+++ resolved
@@ -794,13 +794,8 @@
             expect(viewer.trackedEntity).toBeUndefined();
             expect(viewer.scene.camera.transform).toEqual(Matrix4.IDENTITY);
 
-<<<<<<< HEAD
-        // reset the spy before removing the other entity
-        viewer.homeButton.viewModel.command.calls.reset();
-=======
             dataSource.entities.add(entity);
             viewer.trackedEntity = entity;
->>>>>>> 9f5fa6a2
 
             expect(viewer.trackedEntity).toBe(entity);
         });
