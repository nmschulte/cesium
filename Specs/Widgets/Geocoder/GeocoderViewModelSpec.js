/*global defineSuite*/
defineSuite([
        'Widgets/Geocoder/GeocoderViewModel',
        'Core/Cartesian3',
<<<<<<< HEAD
        'Scene/Camera',
        'Specs/createScene',
        'Specs/destroyScene'
    ], function(
        GeocoderViewModel,
        Cartesian3,
        Camera,
        createScene,
        destroyScene) {
=======
        'Specs/createScene'
    ], function(
        GeocoderViewModel,
        Cartesian3,
        createScene) {
>>>>>>> 3241a8ea
    "use strict";
    /*global jasmine,describe,xdescribe,it,xit,expect,beforeEach,afterEach,beforeAll,afterAll,spyOn,runs,waits,waitsFor*/

    var scene;
    beforeAll(function() {
        scene = createScene();
    });

    afterAll(function() {
        scene.destroyForSpecs();
    });

    it('constructor sets expected properties', function() {
        var flightDuration = 1234;
        var url = 'bing.invalid/';
        var key = 'testKey';

        var viewModel = new GeocoderViewModel({
            scene : scene,
            flightDuration : flightDuration,
            url : url,
            key : key
        });

        expect(viewModel.scene).toBe(scene);
        expect(viewModel.flightDuration).toBe(flightDuration);
        expect(viewModel.url).toBe(url);
        expect(viewModel.key).toBe(key);
    });

    it('can get and set flight duration', function() {
        var viewModel = new GeocoderViewModel({
            scene : scene
        });
        viewModel.flightDuration = 324;
        expect(viewModel.flightDuration).toEqual(324);

        expect(function() {
            viewModel.flightDuration = -123;
        }).toThrowDeveloperError();
    });

    it('throws is searchText is not a string', function() {
        var viewModel = new GeocoderViewModel({
            scene : scene
        });
        expect(function() {
            viewModel.searchText = undefined;
        }).toThrowDeveloperError();
    });

    it('moves camera when search command invoked', function() {
        var viewModel = new GeocoderViewModel({
            scene : scene
        });

        var cameraPosition = Cartesian3.clone(scene.camera.position);

        viewModel.searchText = '220 Valley Creek Blvd, Exton, PA';
        viewModel.search();

        waitsFor(function() {
            scene.tweens.update();
            return !Cartesian3.equals(cameraPosition, scene.camera.position);
        });
    });

    it('Zooms to longitude, latitude, height', function() {
        var viewModel = new GeocoderViewModel({
            scene : scene
        });

        spyOn(Camera.prototype, 'flyTo');

        viewModel.searchText = '1.0, 2.0, 3.0';
        viewModel.search();
        expect(Camera.prototype.flyTo).toHaveBeenCalled();
        expect(Camera.prototype.flyTo.mostRecentCall.args[0].destination).toEqual(Cartesian3.fromDegrees(1.0, 2.0, 3.0));

        viewModel.searchText = '1.0   2.0   3.0';
        viewModel.search();
        expect(Camera.prototype.flyTo.mostRecentCall.args[0].destination).toEqual(Cartesian3.fromDegrees(1.0, 2.0, 3.0));

        viewModel.searchText = '-1.0, -2.0';
        viewModel.search();
        expect(Camera.prototype.flyTo.mostRecentCall.args[0].destination).toEqual(Cartesian3.fromDegrees(-1.0, -2.0, 300.0));
    });

    it('constructor throws without scene', function() {
        expect(function() {
            return new GeocoderViewModel();
        }).toThrowDeveloperError();
    });
}, 'WebGL');<|MERGE_RESOLUTION|>--- conflicted
+++ resolved
@@ -2,23 +2,13 @@
 defineSuite([
         'Widgets/Geocoder/GeocoderViewModel',
         'Core/Cartesian3',
-<<<<<<< HEAD
         'Scene/Camera',
-        'Specs/createScene',
-        'Specs/destroyScene'
+        'Specs/createScene'
     ], function(
         GeocoderViewModel,
         Cartesian3,
         Camera,
-        createScene,
-        destroyScene) {
-=======
-        'Specs/createScene'
-    ], function(
-        GeocoderViewModel,
-        Cartesian3,
         createScene) {
->>>>>>> 3241a8ea
     "use strict";
     /*global jasmine,describe,xdescribe,it,xit,expect,beforeEach,afterEach,beforeAll,afterAll,spyOn,runs,waits,waitsFor*/
 
