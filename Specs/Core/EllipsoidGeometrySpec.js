<<<<<<< HEAD
defineSuite([
    'Core/EllipsoidGeometry',
    'Core/arrayFill',
    'Core/Cartesian3',
    'Core/GeometryOffsetAttribute',
    'Core/Math',
    'Core/VertexFormat',
    'Specs/createPackableSpecs'
], function(
    EllipsoidGeometry,
    arrayFill,
    Cartesian3,
    GeometryOffsetAttribute,
    CesiumMath,
    VertexFormat,
    createPackableSpecs) {
        'use strict';

        it('constructor rounds floating-point slicePartitions', function() {
            var m = new EllipsoidGeometry({
                slicePartitions: 3.5,
                stackPartitions: 3
            });
            expect(m._slicePartitions).toEqual(4);
=======
define([
        'Core/arrayFill',
        'Core/Cartesian3',
        'Core/EllipsoidGeometry',
        'Core/GeometryOffsetAttribute',
        'Core/Math',
        'Core/VertexFormat',
        'Specs/createPackableSpecs'
    ], function(
        arrayFill,
        Cartesian3,
        EllipsoidGeometry,
        GeometryOffsetAttribute,
        CesiumMath,
        VertexFormat,
        createPackableSpecs) {
        'use strict';

describe('Core/EllipsoidGeometry', function() {

    it('constructor rounds floating-point slicePartitions', function() {
        var m = new EllipsoidGeometry({
            slicePartitions: 3.5,
            stackPartitions: 3
>>>>>>> e05f30c3
        });

        it('constructor rounds floating-point stackPartitions', function() {
            var m = new EllipsoidGeometry({
                slicePartitions: 3,
                stackPartitions: 3.5
            });
            expect(m._stackPartitions).toEqual(4);
        });

        it('constructor throws with invalid slicePartitions', function() {
            expect(function() {
                return new EllipsoidGeometry({
                    slicePartitions: -1
                });
            }).toThrowDeveloperError();
        });

        it('constructor throws with invalid stackPartitions', function() {
            expect(function() {
                return new EllipsoidGeometry({
                    stackPartitions: -1
                });
            }).toThrowDeveloperError();
        });

        it('computes positions', function() {
            var m = EllipsoidGeometry.createGeometry(new EllipsoidGeometry({
                vertexFormat: VertexFormat.POSITION_ONLY,
                slicePartitions: 3,
                stackPartitions: 3
            }));

            // The vertices are 6x6 because an additional slice and stack are added
            // and the first and last clock and cone angles are duplicated (3 + 1 + 2 = 6)
            var numVertices = 36; // 6 rows * 6 positions
            var numTriangles = 18; // 6 top + 6 bottom + 6 around the sides
            expect(m.attributes.position.values.length).toEqual(numVertices * 3);
            expect(m.indices.length).toEqual(numTriangles * 3);
            expect(m.boundingSphere.radius).toEqual(1);
        });

        it('computes offset attribute', function() {
            var m = EllipsoidGeometry.createGeometry(new EllipsoidGeometry({
                vertexFormat: VertexFormat.POSITION_ONLY,
                slicePartitions: 3,
                stackPartitions: 3,
                offsetAttribute: GeometryOffsetAttribute.ALL
            }));

            var numVertices = 36;
            expect(m.attributes.position.values.length).toEqual(numVertices * 3);

            var offset = m.attributes.applyOffset.values;
            expect(offset.length).toEqual(numVertices);
            var expected = new Array(offset.length);
            expected = arrayFill(expected, 1);
            expect(offset).toEqual(expected);
        });

        it('compute all vertex attributes', function() {
            var m = EllipsoidGeometry.createGeometry(new EllipsoidGeometry({
                vertexFormat: VertexFormat.ALL,
                slicePartitions: 3,
                stackPartitions: 3
            }));

            var numVertices = 36;
            var numTriangles = 18;
            expect(m.attributes.position.values.length).toEqual(numVertices * 3);
            expect(m.attributes.st.values.length).toEqual(numVertices * 2);
            expect(m.attributes.normal.values.length).toEqual(numVertices * 3);
            expect(m.attributes.tangent.values.length).toEqual(numVertices * 3);
            expect(m.attributes.bitangent.values.length).toEqual(numVertices * 3);
            expect(m.indices.length).toEqual(numTriangles * 3);
        });

        it('computes attributes for a unit sphere', function() {
            var m = EllipsoidGeometry.createGeometry(new EllipsoidGeometry({
                vertexFormat: VertexFormat.ALL,
                slicePartitions: 3,
                stackPartitions: 3
            }));

            var positions = m.attributes.position.values;
            var normals = m.attributes.normal.values;
            var tangents = m.attributes.tangent.values;
            var bitangents = m.attributes.bitangent.values;

            for (var i = 0; i < positions.length; i += 3) {
                var position = Cartesian3.fromArray(positions, i);
                var normal = Cartesian3.fromArray(normals, i);
                var tangent = Cartesian3.fromArray(tangents, i);
                var bitangent = Cartesian3.fromArray(bitangents, i);

                expect(Cartesian3.magnitude(position)).toEqualEpsilon(1.0, CesiumMath.EPSILON10);
                expect(normal).toEqualEpsilon(Cartesian3.normalize(position, new Cartesian3()), CesiumMath.EPSILON7);
                expect(Cartesian3.dot(Cartesian3.UNIT_Z, tangent)).not.toBeLessThan(0.0);
                expect(bitangent).toEqualEpsilon(Cartesian3.cross(normal, tangent, new Cartesian3()), CesiumMath.EPSILON7);
            }
        });

        it('computes positions with inner surface', function() {
            var m = EllipsoidGeometry.createGeometry(new EllipsoidGeometry({
                vertexFormat: VertexFormat.POSITION_ONLY,
                slicePartitions: 3,
                stackPartitions: 3,
                innerRadii: new Cartesian3(0.5, 0.5, 0.5)
            }));

            var numVertices = 72; // 6 rows * 6 positions * 2 surfaces
            var numTriangles = 36; // (6 top + 6 bottom + 6 around the sides) * 2 surfaces
            expect(m.attributes.position.values.length).toEqual(numVertices * 3);
            expect(m.indices.length).toEqual(numTriangles * 3);
            expect(m.boundingSphere.radius).toEqual(1);
        });

        it('computes positions with inner surface and partial clock range', function() {
            var m = EllipsoidGeometry.createGeometry(new EllipsoidGeometry({
                vertexFormat: VertexFormat.POSITION_ONLY,
                slicePartitions: 4,
                stackPartitions: 4,
                innerRadii: new Cartesian3(0.5, 0.5, 0.5),
                minimumClock: CesiumMath.toRadians(90.0),
                maximumClock: CesiumMath.toRadians(270.0)
            }));

            var numVertices = 70;
            var numTriangles = 48;
            expect(m.attributes.position.values.length).toEqual(numVertices * 3);
            expect(m.indices.length).toEqual(numTriangles * 3);
            expect(m.boundingSphere.radius).toEqual(1);
        });

        it('computes positions with inner surface and partial clock range and open top', function() {
            var m = EllipsoidGeometry.createGeometry(new EllipsoidGeometry({
                vertexFormat: VertexFormat.POSITION_ONLY,
                slicePartitions: 4,
                stackPartitions: 4,
                innerRadii: new Cartesian3(0.5, 0.5, 0.5),
                minimumClock: CesiumMath.toRadians(90.0),
                maximumClock: CesiumMath.toRadians(270.0),
                minimumCone: CesiumMath.toRadians(30.0)
            }));

            var numVertices = 60;
            var numTriangles = 40;
            expect(m.attributes.position.values.length).toEqual(numVertices * 3);
            expect(m.indices.length).toEqual(numTriangles * 3);
            expect(m.boundingSphere.radius).toEqual(1);
        });

        it('computes partitions to default to 2 if less than 2', function() {
            var geometry = new EllipsoidGeometry({
                radii: new Cartesian3(0.5, 0.5, 0.5)
            });

            geometry._slicePartitions = 0;
            geometry._stackPartitions = 0;

            var m = EllipsoidGeometry.createGeometry(geometry);

            expect(m.indices.length).toEqual(6);
        });

        it('negates normals on an ellipsoid', function() {
            var negatedNormals = 0;

            var m = EllipsoidGeometry.createGeometry(new EllipsoidGeometry({
                vertexFormat: VertexFormat.ALL,
                radii: new Cartesian3(1.0, 1.0, 1.0),
                innerRadii: new Cartesian3(0.5, 0.5, 0.5),
                minimumCone: CesiumMath.toRadians(60.0),
                maximumCone: CesiumMath.toRadians(140.0)
            }));

            var positions = m.attributes.position.values;
            var normals = m.attributes.normal.values;

            for (var i = 0; i < positions.length; i += 3) {
                var normal = Cartesian3.fromArray(normals, i);

                if (normal.x < 0 && normal.y < 0 && normal.z < 0) {
                    negatedNormals++;
                }
            }

            expect(negatedNormals).toEqual(496);
        });

        it('computes the unit ellipsoid', function() {
            var ellipsoid = EllipsoidGeometry.getUnitEllipsoid();
            expect(ellipsoid).toBeDefined();
            expect(ellipsoid.boundingSphere.radius).toEqual(1);

            expect(EllipsoidGeometry.getUnitEllipsoid()).toBe(ellipsoid);
        });

        it('computes positions with inner surface and partial clock range and open top and bottom', function() {
            var m = EllipsoidGeometry.createGeometry(new EllipsoidGeometry({
                vertexFormat: VertexFormat.POSITION_ONLY,
                slicePartitions: 4,
                stackPartitions: 4,
                innerRadii: new Cartesian3(0.5, 0.5, 0.5),
                minimumClock: CesiumMath.toRadians(90.0),
                maximumClock: CesiumMath.toRadians(270.0),
                minimumCone: CesiumMath.toRadians(30.0),
                maximumCone: CesiumMath.toRadians(120.0)
            }));

            var numVertices = 50;
            var numTriangles = 32;
            expect(m.attributes.position.values.length).toEqual(numVertices * 3);
            expect(m.indices.length).toEqual(numTriangles * 3);
            expect(m.boundingSphere.radius).toEqual(1);
        });

        it('undefined is returned if the x, y, or z radii or innerRadii are equal or less than zero', function() {
            var ellipsoid0 = new EllipsoidGeometry({
                vertexFormat: VertexFormat.POSITION_ONLY,
                radii: new Cartesian3(0.0, 500000.0, 500000.0)
            });
            var ellipsoid1 = new EllipsoidGeometry({
                vertexFormat: VertexFormat.POSITION_ONLY,
                radii: new Cartesian3(1000000.0, 0.0, 500000.0)
            });
            var ellipsoid2 = new EllipsoidGeometry({
                vertexFormat: VertexFormat.POSITION_ONLY,
                radii: new Cartesian3(1000000.0, 500000.0, 0.0)
            });
            var ellipsoid3 = new EllipsoidGeometry({
                vertexFormat: VertexFormat.POSITION_ONLY,
                radii: new Cartesian3(-10.0, 500000.0, 500000.0)
            });
            var ellipsoid4 = new EllipsoidGeometry({
                vertexFormat: VertexFormat.POSITION_ONLY,
                radii: new Cartesian3(1000000.0, -10.0, 500000.0)
            });
            var ellipsoid5 = new EllipsoidGeometry({
                vertexFormat: VertexFormat.POSITION_ONLY,
                radii: new Cartesian3(1000000.0, 500000.0, -10.0)
            });
            var ellipsoid6 = new EllipsoidGeometry({
                vertexFormat: VertexFormat.POSITION_ONLY,
                radii: new Cartesian3(500000.0, 500000.0, 500000.0),
                innerRadii: new Cartesian3(0.0, 100000.0, 100000.0)
            });
            var ellipsoid7 = new EllipsoidGeometry({
                vertexFormat: VertexFormat.POSITION_ONLY,
                radii: new Cartesian3(500000.0, 500000.0, 500000.0),
                innerRadii: new Cartesian3(100000.0, 0.0, 100000.0)
            });
            var ellipsoid8 = new EllipsoidGeometry({
                vertexFormat: VertexFormat.POSITION_ONLY,
                radii: new Cartesian3(500000.0, 500000.0, 500000.0),
                innerRadii: new Cartesian3(100000.0, 100000.0, 0.0)
            });
            var ellipsoid9 = new EllipsoidGeometry({
                vertexFormat: VertexFormat.POSITION_ONLY,
                radii: new Cartesian3(500000.0, 500000.0, 500000.0),
                innerRadii: new Cartesian3(-10.0, 100000.0, 100000.0)
            });
            var ellipsoid10 = new EllipsoidGeometry({
                vertexFormat: VertexFormat.POSITION_ONLY,
                radii: new Cartesian3(500000.0, 500000.0, 500000.0),
                innerRadii: new Cartesian3(100000.0, -10.0, 100000.0)
            });
            var ellipsoid11 = new EllipsoidGeometry({
                vertexFormat: VertexFormat.POSITION_ONLY,
                radii: new Cartesian3(500000.0, 500000.0, 500000.0),
                innerRadii: new Cartesian3(100000.0, 100000.0, -10.0)
            });

            var geometry0 = EllipsoidGeometry.createGeometry(ellipsoid0);
            var geometry1 = EllipsoidGeometry.createGeometry(ellipsoid1);
            var geometry2 = EllipsoidGeometry.createGeometry(ellipsoid2);
            var geometry3 = EllipsoidGeometry.createGeometry(ellipsoid3);
            var geometry4 = EllipsoidGeometry.createGeometry(ellipsoid4);
            var geometry5 = EllipsoidGeometry.createGeometry(ellipsoid5);
            var geometry6 = EllipsoidGeometry.createGeometry(ellipsoid6);
            var geometry7 = EllipsoidGeometry.createGeometry(ellipsoid7);
            var geometry8 = EllipsoidGeometry.createGeometry(ellipsoid8);
            var geometry9 = EllipsoidGeometry.createGeometry(ellipsoid9);
            var geometry10 = EllipsoidGeometry.createGeometry(ellipsoid10);
            var geometry11 = EllipsoidGeometry.createGeometry(ellipsoid11);

            expect(geometry0).toBeUndefined();
            expect(geometry1).toBeUndefined();
            expect(geometry2).toBeUndefined();
            expect(geometry3).toBeUndefined();
            expect(geometry4).toBeUndefined();
            expect(geometry5).toBeUndefined();
            expect(geometry6).toBeUndefined();
            expect(geometry7).toBeUndefined();
            expect(geometry8).toBeUndefined();
            expect(geometry9).toBeUndefined();
            expect(geometry10).toBeUndefined();
            expect(geometry11).toBeUndefined();
        });

        var ellipsoidgeometry = new EllipsoidGeometry({
            vertexFormat: VertexFormat.POSITION_ONLY,
            radii: new Cartesian3(1.0, 2.0, 3.0),
            innerRadii: new Cartesian3(0.5, 0.6, 0.7),
            minimumClock: 0.1,
            maximumClock: 0.2,
            minimumCone: 0.3,
            maximumCone: 0.4,
            slicePartitions: 3,
            stackPartitions: 3
<<<<<<< HEAD
        });
        var packedInstance = [
            1.0, 2.0, 3.0,
            0.5, 0.6, 0.7,
            1.0, 0.0, 0.0, 0.0, 0.0, 0.0,
            0.1, 0.2,
            0.3, 0.4,
            3.0, 3.0,
            -1
        ];
        createPackableSpecs(EllipsoidGeometry, ellipsoidgeometry, packedInstance);
    });
=======
        }));

        var positions = m.attributes.position.values;
        var normals = m.attributes.normal.values;
        var tangents = m.attributes.tangent.values;
        var bitangents = m.attributes.bitangent.values;

        for ( var i = 0; i < positions.length; i += 3) {
            var position = Cartesian3.fromArray(positions, i);
            var normal = Cartesian3.fromArray(normals, i);
            var tangent = Cartesian3.fromArray(tangents, i);
            var bitangent = Cartesian3.fromArray(bitangents, i);

            expect(Cartesian3.magnitude(position)).toEqualEpsilon(1.0, CesiumMath.EPSILON10);
            expect(normal).toEqualEpsilon(Cartesian3.normalize(position, new Cartesian3()), CesiumMath.EPSILON7);
            expect(Cartesian3.dot(Cartesian3.UNIT_Z, tangent)).not.toBeLessThan(0.0);
            expect(bitangent).toEqualEpsilon(Cartesian3.cross(normal, tangent, new Cartesian3()), CesiumMath.EPSILON7);
        }
    });

    it('undefined is returned if the x, y, or z radii are equal or less than zero', function() {
        var ellipsoid0 = new EllipsoidGeometry({
            vertexFormat : VertexFormat.POSITION_ONLY,
            radii : new Cartesian3(0.0, 500000.0, 500000.0)
        });
        var ellipsoid1 = new EllipsoidGeometry({
            vertexFormat : VertexFormat.POSITION_ONLY,
            radii : new Cartesian3(1000000.0, 0.0, 500000.0)
        });
        var ellipsoid2 = new EllipsoidGeometry({
            vertexFormat : VertexFormat.POSITION_ONLY,
            radii : new Cartesian3(1000000.0, 500000.0, 0.0)
        });
        var ellipsoid3 = new EllipsoidGeometry({
            vertexFormat : VertexFormat.POSITION_ONLY,
            radii : new Cartesian3(-10.0, 500000.0, 500000.0)
        });
        var ellipsoid4 = new EllipsoidGeometry({
            vertexFormat : VertexFormat.POSITION_ONLY,
            radii : new Cartesian3(1000000.0, -10.0, 500000.0)
        });
        var ellipsoid5 = new EllipsoidGeometry({
            vertexFormat : VertexFormat.POSITION_ONLY,
            radii : new Cartesian3(1000000.0, 500000.0, -10.0)
        });

        var geometry0 = EllipsoidGeometry.createGeometry(ellipsoid0);
        var geometry1 = EllipsoidGeometry.createGeometry(ellipsoid1);
        var geometry2 = EllipsoidGeometry.createGeometry(ellipsoid2);
        var geometry3 = EllipsoidGeometry.createGeometry(ellipsoid3);
        var geometry4 = EllipsoidGeometry.createGeometry(ellipsoid4);
        var geometry5 = EllipsoidGeometry.createGeometry(ellipsoid5);

        expect(geometry0).toBeUndefined();
        expect(geometry1).toBeUndefined();
        expect(geometry2).toBeUndefined();
        expect(geometry3).toBeUndefined();
        expect(geometry4).toBeUndefined();
        expect(geometry5).toBeUndefined();
    });

    var ellipsoidgeometry = new EllipsoidGeometry({
        vertexFormat : VertexFormat.POSITION_ONLY,
        radii : new Cartesian3(1.0, 2.0, 3.0),
        slicePartitions: 3,
        stackPartitions: 3
    });
    var packedInstance = [1.0, 2.0, 3.0, 1.0, 0.0, 0.0, 0.0, 0.0, 0.0, 3.0, 3.0, -1.0];
    createPackableSpecs(EllipsoidGeometry, ellipsoidgeometry, packedInstance);
});
});
>>>>>>> e05f30c3
<|MERGE_RESOLUTION|>--- conflicted
+++ resolved
@@ -1,29 +1,3 @@
-<<<<<<< HEAD
-defineSuite([
-    'Core/EllipsoidGeometry',
-    'Core/arrayFill',
-    'Core/Cartesian3',
-    'Core/GeometryOffsetAttribute',
-    'Core/Math',
-    'Core/VertexFormat',
-    'Specs/createPackableSpecs'
-], function(
-    EllipsoidGeometry,
-    arrayFill,
-    Cartesian3,
-    GeometryOffsetAttribute,
-    CesiumMath,
-    VertexFormat,
-    createPackableSpecs) {
-        'use strict';
-
-        it('constructor rounds floating-point slicePartitions', function() {
-            var m = new EllipsoidGeometry({
-                slicePartitions: 3.5,
-                stackPartitions: 3
-            });
-            expect(m._slicePartitions).toEqual(4);
-=======
 define([
         'Core/arrayFill',
         'Core/Cartesian3',
@@ -48,8 +22,9 @@
         var m = new EllipsoidGeometry({
             slicePartitions: 3.5,
             stackPartitions: 3
->>>>>>> e05f30c3
-        });
+        });
+        expect(m._slicePartitions).toEqual(4);
+    });
 
         it('constructor rounds floating-point stackPartitions', function() {
             var m = new EllipsoidGeometry({
@@ -359,7 +334,6 @@
             maximumCone: 0.4,
             slicePartitions: 3,
             stackPartitions: 3
-<<<<<<< HEAD
         });
         var packedInstance = [
             1.0, 2.0, 3.0,
@@ -372,76 +346,7 @@
         ];
         createPackableSpecs(EllipsoidGeometry, ellipsoidgeometry, packedInstance);
     });
-=======
-        }));
-
-        var positions = m.attributes.position.values;
-        var normals = m.attributes.normal.values;
-        var tangents = m.attributes.tangent.values;
-        var bitangents = m.attributes.bitangent.values;
-
-        for ( var i = 0; i < positions.length; i += 3) {
-            var position = Cartesian3.fromArray(positions, i);
-            var normal = Cartesian3.fromArray(normals, i);
-            var tangent = Cartesian3.fromArray(tangents, i);
-            var bitangent = Cartesian3.fromArray(bitangents, i);
-
-            expect(Cartesian3.magnitude(position)).toEqualEpsilon(1.0, CesiumMath.EPSILON10);
-            expect(normal).toEqualEpsilon(Cartesian3.normalize(position, new Cartesian3()), CesiumMath.EPSILON7);
-            expect(Cartesian3.dot(Cartesian3.UNIT_Z, tangent)).not.toBeLessThan(0.0);
-            expect(bitangent).toEqualEpsilon(Cartesian3.cross(normal, tangent, new Cartesian3()), CesiumMath.EPSILON7);
-        }
-    });
-
-    it('undefined is returned if the x, y, or z radii are equal or less than zero', function() {
-        var ellipsoid0 = new EllipsoidGeometry({
-            vertexFormat : VertexFormat.POSITION_ONLY,
-            radii : new Cartesian3(0.0, 500000.0, 500000.0)
-        });
-        var ellipsoid1 = new EllipsoidGeometry({
-            vertexFormat : VertexFormat.POSITION_ONLY,
-            radii : new Cartesian3(1000000.0, 0.0, 500000.0)
-        });
-        var ellipsoid2 = new EllipsoidGeometry({
-            vertexFormat : VertexFormat.POSITION_ONLY,
-            radii : new Cartesian3(1000000.0, 500000.0, 0.0)
-        });
-        var ellipsoid3 = new EllipsoidGeometry({
-            vertexFormat : VertexFormat.POSITION_ONLY,
-            radii : new Cartesian3(-10.0, 500000.0, 500000.0)
-        });
-        var ellipsoid4 = new EllipsoidGeometry({
-            vertexFormat : VertexFormat.POSITION_ONLY,
-            radii : new Cartesian3(1000000.0, -10.0, 500000.0)
-        });
-        var ellipsoid5 = new EllipsoidGeometry({
-            vertexFormat : VertexFormat.POSITION_ONLY,
-            radii : new Cartesian3(1000000.0, 500000.0, -10.0)
-        });
-
-        var geometry0 = EllipsoidGeometry.createGeometry(ellipsoid0);
-        var geometry1 = EllipsoidGeometry.createGeometry(ellipsoid1);
-        var geometry2 = EllipsoidGeometry.createGeometry(ellipsoid2);
-        var geometry3 = EllipsoidGeometry.createGeometry(ellipsoid3);
-        var geometry4 = EllipsoidGeometry.createGeometry(ellipsoid4);
-        var geometry5 = EllipsoidGeometry.createGeometry(ellipsoid5);
-
-        expect(geometry0).toBeUndefined();
-        expect(geometry1).toBeUndefined();
-        expect(geometry2).toBeUndefined();
-        expect(geometry3).toBeUndefined();
-        expect(geometry4).toBeUndefined();
-        expect(geometry5).toBeUndefined();
-    });
-
-    var ellipsoidgeometry = new EllipsoidGeometry({
-        vertexFormat : VertexFormat.POSITION_ONLY,
-        radii : new Cartesian3(1.0, 2.0, 3.0),
-        slicePartitions: 3,
-        stackPartitions: 3
-    });
     var packedInstance = [1.0, 2.0, 3.0, 1.0, 0.0, 0.0, 0.0, 0.0, 0.0, 3.0, 3.0, -1.0];
     createPackableSpecs(EllipsoidGeometry, ellipsoidgeometry, packedInstance);
 });
-});
->>>>>>> e05f30c3
+});