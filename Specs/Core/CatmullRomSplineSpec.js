/*global defineSuite*/
defineSuite([
         'Core/CatmullRomSpline',
         'Core/Cartesian3',
         'Core/HermiteSpline',
         'Core/Math'
     ], function(
         CatmullRomSpline,
         Cartesian3,
         HermiteSpline,
         CesiumMath) {
    "use strict";
    /*global jasmine,describe,xdescribe,it,xit,expect,beforeEach,afterEach,beforeAll,afterAll,spyOn,runs,waits,waitsFor*/

    var points;
    var times;

    beforeEach(function() {
        points = [
            new Cartesian3(-1.0, -1.0, 0.0),
            new Cartesian3(-0.5, -0.125, 0.0),
            new Cartesian3(0.5, 0.125, 0.0),
            new Cartesian3(1.0, 1.0, 0.0)
        ];
        times = [0.0, 1.0, 2.0, 3.0];
    });

    it('constructor throws without points or times', function() {
        expect(function() {
            return new CatmullRomSpline();
        }).toThrowDeveloperError();
    });

    it('constructor throws when control points length is less than 2', function() {
        expect(function() {
            return new CatmullRomSpline({
                points : [Cartesian3.ZERO]
            });
        }).toThrowDeveloperError();
    });

<<<<<<< HEAD
=======
    it('constructor throws without times', function() {
        expect(function() {
            return new CatmullRomSpline({
                points : points
            });
        }).toThrowDeveloperError();
    });

>>>>>>> eebb91cf
    it('constructor throws when times.length is not equal to points.length', function() {
        expect(function() {
            return new CatmullRomSpline({
                points : points,
                times : [0.0, 1.0]
            });
        }).toThrowDeveloperError();
    });

    it('sets start and end tangents', function() {
        var start = Cartesian3.subtract(points[1], points[0]);
        var end = Cartesian3.subtract(points[points.length - 1], points[points.length - 2]);
        var crs = new CatmullRomSpline({
            points : points,
            times : times,
            firstTangent : start,
            lastTangent : end
        });

        expect(start).toEqual(crs.firstTangent);
        expect(end).toEqual(crs.lastTangent);
    });

    it('computes start and end tangents', function() {
        var controlPoint0 = Cartesian3.clone(points[0]);
        var controlPoint1 = Cartesian3.clone(points[1]);
        var controlPoint2 = Cartesian3.clone(points[2]);

        var start = Cartesian3.multiplyByScalar(Cartesian3.subtract(Cartesian3.subtract(Cartesian3.multiplyByScalar(controlPoint1, 2.0), controlPoint2), controlPoint0), 0.5);

        var controlPointn0 = Cartesian3.clone(points[points.length - 1]);
        var controlPointn1 = Cartesian3.clone(points[points.length - 2]);
        var controlPointn2 = Cartesian3.clone(points[points.length - 3]);

        var end = Cartesian3.multiplyByScalar(Cartesian3.add(Cartesian3.subtract(controlPointn0, Cartesian3.multiplyByScalar(controlPointn1, 2.0)), controlPointn2), 0.5);

        var crs = new CatmullRomSpline({
            points : points,
            times : times
        });

        expect(start).toEqual(crs.firstTangent);
        expect(end).toEqual(crs.lastTangent);
    });

    it('evaluate throws without time', function() {
        var crs = new CatmullRomSpline({
            points : points,
            times : times
        });

        expect(function() {
            crs.evaluate();
        }).toThrow();
    });

    it('evaluate throws when time is out of range', function() {
        var crs = new CatmullRomSpline({
            points : points,
            times : times
        });

        expect(function() {
            crs.evaluate(times[0] - 1.0);
        }).toThrow();
    });

    it('check Catmull-Rom spline against a Hermite spline', function() {
        var crs = new CatmullRomSpline({
            points : points,
            times : times
        });

        var tangents = [crs.firstTangent];
        for ( var i = 1; i < points.length - 1; ++i) {
            tangents.push(Cartesian3.multiplyByScalar(Cartesian3.subtract(points[i + 1], points[i - 1]), 0.5));
        }
        tangents.push(crs.lastTangent);

        var hs = HermiteSpline.createC1({
            points : points,
            tangents : tangents,
            times : times
        });

        var granularity = 0.5;
        for ( var j = times[0]; j <= times[points.length - 1]; j = j + granularity) {
            expect(hs.evaluate(j)).toEqualEpsilon(crs.evaluate(j), CesiumMath.EPSILON4);
        }
    });

    it('evaluate with result parameter', function() {
        var crs = new CatmullRomSpline({
            points : points,
            times : times
        });
        var result = new Cartesian3();

        var point = crs.evaluate(times[0], result);
        expect(point).toBe(result);
        expect(result).toEqual(points[0]);
    });

    it('spline with 2 control points defaults to lerp', function() {
        points = points.slice(0, 2);
        times = times.slice(0, 2);

        var crs = new CatmullRomSpline({
            points : points,
            times : times
        });

        var t = (times[0] + times[1]) * 0.5;
        expect(crs.evaluate(t)).toEqual(Cartesian3.lerp(points[0], points[1], t));
    });

    it('spline with 2 control points defaults to lerp and result parameter', function() {
        points = points.slice(0, 2);
        times = times.slice(0, 2);

        var crs = new CatmullRomSpline({
            points : points,
            times : times
        });

        var t = (times[0] + times[1]) * 0.5;
        var result = new Cartesian3();
        var actual = crs.evaluate(t, result);
        expect(actual).toBe(result);
        expect(actual).toEqual(Cartesian3.lerp(points[0], points[1], t));
    });
});<|MERGE_RESOLUTION|>--- conflicted
+++ resolved
@@ -39,17 +39,6 @@
         }).toThrowDeveloperError();
     });
 
-<<<<<<< HEAD
-=======
-    it('constructor throws without times', function() {
-        expect(function() {
-            return new CatmullRomSpline({
-                points : points
-            });
-        }).toThrowDeveloperError();
-    });
-
->>>>>>> eebb91cf
     it('constructor throws when times.length is not equal to points.length', function() {
         expect(function() {
             return new CatmullRomSpline({
