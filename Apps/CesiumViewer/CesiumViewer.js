--- conflicted
+++ resolved
@@ -92,7 +92,19 @@
         console.error(title + ': ' + error);
     };
 
-<<<<<<< HEAD
+    viewer.dropError.addEventListener(function(viewerArg, name, error) {
+        showLoadError(name, error);
+    });
+
+    var scene = viewer.scene;
+    var context = scene._context;
+    if (endUserOptions.debug) {
+        context.validateShaderProgram = true;
+        context.validateFramebuffer = true;
+        context.logShaderCompilation = true;
+        context.throwOnWebGLError = true;
+    }
+
         if (defined(endUserOptions.source)) {
             var source;
             var sourceFunctionName = 'loadUrl';
@@ -107,63 +119,15 @@
                 source = new KmlDataSource();
             } else if (endsWith(sourceUrl, ".KMZ")) {
                 source = new KmlDataSource();
-            } else {
-                loadingIndicator.style.display = 'none';
-=======
-    viewer.dropError.addEventListener(function(viewerArg, name, error) {
-        showLoadError(name, error);
-    });
->>>>>>> a0630d34
-
-    var scene = viewer.scene;
-    var context = scene._context;
-    if (endUserOptions.debug) {
-        context.validateShaderProgram = true;
-        context.validateFramebuffer = true;
-        context.logShaderCompilation = true;
-        context.throwOnWebGLError = true;
-    }
-
-<<<<<<< HEAD
-            if (defined(source)) {
-                source[sourceFunctionName](endUserOptions.source).then(function() {
-                    viewer.dataSources.add(source);
-
-                    if (defined(endUserOptions.lookAt)) {
-                        var dynamicObject = source.getDynamicObjectCollection().getById(endUserOptions.lookAt);
-                        if (defined(dynamicObject)) {
-                            viewer.trackedObject = dynamicObject;
-                        } else {
-                            var error = 'No object with id "' + endUserOptions.lookAt + '" exists in the provided source.';
-                            showLoadError(endUserOptions.source, error);
-                        }
-                    }
-                }, function(error) {
-                    showLoadError(endUserOptions.source, error);
-                }).always(function() {
-                    loadingIndicator.style.display = 'none';
-                });
-            }
-=======
-    if (defined(endUserOptions.source)) {
-        var source;
-        var sourceUrl = endUserOptions.source.toUpperCase();
-        if (endsWith(sourceUrl, '.GEOJSON') || //
-            endsWith(sourceUrl, '.JSON') || //
-            endsWith(sourceUrl, '.TOPOJSON')) {
-            source = new GeoJsonDataSource();
-        } else if (endsWith(sourceUrl, '.CZML')) {
-            source = new CzmlDataSource();
->>>>>>> a0630d34
         } else {
             loadingIndicator.style.display = 'none';
 
             showLoadError(endUserOptions.source, 'Unknown format.');
         }
 
-        if (defined(source)) {
-            source.loadUrl(endUserOptions.source).then(function() {
-                viewer.dataSources.add(source);
+            if (defined(source)) {
+                source[sourceFunctionName](endUserOptions.source).then(function() {
+                    viewer.dataSources.add(source);
 
                 if (defined(endUserOptions.lookAt)) {
                     var dynamicObject = source.getDynamicObjectCollection().getById(endUserOptions.lookAt);
