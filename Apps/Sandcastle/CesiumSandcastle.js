/*global require,Blob,CodeMirror,JSHINT*/
/*global gallery_demos*/// defined by gallery/gallery-index.js, created by build
/*global sandcastleJsHintOptions*/// defined by jsHintOptions.js, created by build
require({
    baseUrl : '../../Source',
    packages : [{
        name : 'dojo',
        location : '../ThirdParty/dojo-release-1.9.1/dojo'
    }, {
        name : 'dijit',
        location : '../ThirdParty/dojo-release-1.9.1/dijit'
    }, {
        name : 'Sandcastle',
        location : '../Apps/Sandcastle'
    }]
}, [
    'Sandcastle/LinkButton',
    'dojo/mouse',
    'dojo/on',
    'dojo/parser',
    'dojo/dom',
    'dojo/dom-class',
    'dojo/dom-construct',
    'dojo/io-query',
    'dojo/query',
    'dojo/_base/fx',
    'dojo/_base/window',
    'dojo/_base/xhr',
    'dijit/registry',
    'dijit/popup',
    'dijit/TooltipDialog',
    'dijit/layout/ContentPane',
    'dijit/form/Button',
    'dijit/form/DropDownButton',
    'dijit/form/ToggleButton',
    'dijit/form/DropDownButton',
    'dijit/form/TextBox',
    'dijit/form/Textarea',
    'dijit/Menu',
    'dijit/MenuBar',
    'dijit/PopupMenuBarItem',
    'dijit/MenuItem',
    'dijit/layout/BorderContainer',
    'dijit/layout/TabContainer',
    'dijit/Toolbar',
    'dijit/ToolbarSeparator',
    'dojo/domReady!'
], function(
    LinkButton,
    mouse,
    on,
    parser,
    dom,
    domClass,
    domConstruct,
    ioQuery,
    query,
    fx,
    win,
    xhr,
    registry,
    popup,
    TooltipDialog,
    ContentPane) {
    "use strict";

    parser.parse();

    fx.fadeOut({
        node : 'loading',
        onEnd : function() {
            domConstruct.destroy('loading');
        }
    }).play();

    var numberOfNewConsoleMessages = 0;

    var logOutput = document.getElementById('logOutput');
    function appendConsole(className, message, showConsole) {
        var ele = document.createElement('span');
        ele.className = className;
        ele.textContent = message + '\n';
        logOutput.appendChild(ele);
        logOutput.parentNode.scrollTop = logOutput.clientHeight + 8 - logOutput.parentNode.clientHeight;
        if (showConsole) {
            hideGallery();
        } else {
            ++numberOfNewConsoleMessages;
            registry.byId('logContainer').set('title', 'Console (' + numberOfNewConsoleMessages + ')');
        }
    }

    var getURL = window.URL || window.webkitURL || window;
    if (typeof Blob === 'undefined') {
        registry.byId('buttonSaveAs').set('disabled', true);
        registry.byId('buttonNewWindow').set('disabled', true);
    }

    function findCssStyle(selectorText) {
        for ( var iSheets = 0, lenSheets = document.styleSheets.length; iSheets < lenSheets; ++iSheets) {
            var rules = document.styleSheets[iSheets].cssRules;
            for ( var iRules = 0, lenRules = rules.length; iRules < lenRules; ++iRules) {
                if (rules[iRules].selectorText === selectorText) {
                    return rules[iRules];
                }
            }
        }
    }

    var jsEditor;
    var htmlEditor;
    var addExtraLine = false;
    var suggestButton = registry.byId('buttonSuggest');
    var docTimer;
    var docTabs = {};
    var docError = false;
    var galleryError = false;
    var galleryTooltipTimer;
    var activeGalleryTooltipDemo;
    var demoTileHeightRule = findCssStyle('.demoTileThumbnail');
    var cesiumContainer = registry.byId('cesiumContainer');
    var docNode = dom.byId('docPopup');
    var docMessage = dom.byId('docPopupMessage');
    var local = {
        'docTypes' : [],
        'headers' : '<html><head></head><body>',
        'bucketName' : '',
        'emptyBucket' : ''
    };
    var bucketTypes = {};
    var demoTooltips = {};
    var errorLines = [];
    var highlightLines = [];
    var searchTerm = '';
    var searchRegExp;
    var hintTimer;

    var galleryErrorMsg = document.createElement('span');
    galleryErrorMsg.className = 'galleryError';
    galleryErrorMsg.style.display = 'none';
    galleryErrorMsg.textContent = 'No demos match your search terms.';

    if (navigator.userAgent.indexOf('Firefox/') >= 0) {
        // FireFox line numbers are zero-based, not one-based.
        addExtraLine = true;
    }

    var bucketFrame = document.getElementById('bucketFrame');
    var bucketPane = registry.byId('bucketPane');
    var bucketWaiting = false;

    xhr.get({
        url : '../../Build/Documentation/types.txt',
        handleAs : 'json',
        error : function(error) {
            docError = true;
        }
    }).then(function(value) {
        local.docTypes = value;
    });

    var decoderSpan = document.createElement('span');
    function encodeHTML(text) {
        decoderSpan.textContent = text;
        text = decoderSpan.innerHTML;
        decoderSpan.innerHTML = '';
        return text;
    }
    function decodeHTML(text) {
        decoderSpan.innerHTML = text;
        text = decoderSpan.textContent;
        decoderSpan.innerHTML = '';
        return text;
    }

    function highlightRun() {
        domClass.add(registry.byId('buttonRun').domNode, 'highlightToolbarButton');
    }

    function clearRun() {
        domClass.remove(registry.byId('buttonRun').domNode, 'highlightToolbarButton');
    }

    function highlightSaveAs() {
        domClass.add(registry.byId('buttonSaveAs').domNode, 'highlightToolbarButton');
    }

    function clearSaveAs() {
        domClass.remove(registry.byId('buttonSaveAs').domNode, 'highlightToolbarButton');
    }

    function openDocTab(title, link) {
        if (typeof docTabs[title] === 'undefined') {
            docTabs[title] = new ContentPane({
                title : title,
                focused : true,
                content : '<iframe class="fullFrame" src="' + link + '"></iframe>',
                closable : true,
                onClose : function() {
                    docTabs[this.title] = undefined;
                    // Return true to close the tab.
                    return true;
                }
            }).placeAt(cesiumContainer);
            // After the iframe loads, re-scroll to selected field.
            docTabs[title].domNode.childNodes[0].onload = function() {
                this.onload = function() {
                };
                this.src = link;
            };
            cesiumContainer.selectChild(docTabs[title]);
        } else {
            // Tab already exists, but maybe not visible.  FireFox needs the tab to
            // be revealed before a re-scroll can happen.  Chrome works either way.
            cesiumContainer.selectChild(docTabs[title]);
            docTabs[title].domNode.childNodes[0].src = link;
        }
    }

    function showDocPopup() {
        var selectedText = jsEditor.getSelection();
        var lowerText = selectedText.toLowerCase();

        var onDocClick = function() {
            openDocTab(this.textContent, this.href);
            return false;
        };

        docTimer = undefined;
        if (docError && selectedText && selectedText.length < 50) {
            hideGallery();
        } else if (lowerText && lowerText in local.docTypes && typeof local.docTypes[lowerText].push === 'function') {
            docMessage.innerHTML = '';
            for ( var i = 0, len = local.docTypes[lowerText].length; i < len; ++i) {
                var member = local.docTypes[lowerText][i];
                var ele = document.createElement('a');
                ele.target = '_blank';
                ele.textContent = member.replace('.html', '').replace('module-', '').replace('#', '.');
                ele.href = '../../Build/Documentation/' + member;
                ele.onclick = onDocClick;
                docMessage.appendChild(ele);
            }
            jsEditor.addWidget(jsEditor.getCursor(true), docNode);
            docNode.style.top = (parseInt(docNode.style.top, 10) - 5) + 'px';
        }
    }

    function onCursorActivity() {
        docNode.style.left = '-999px';
        if (typeof docTimer !== 'undefined') {
            window.clearTimeout(docTimer);
        }
        docTimer = window.setTimeout(showDocPopup, 500);
    }

    var abbrDiv = document.createElement('div');
    var abbrEle = document.createElement('abbr');
    abbrEle.textContent = '%N%';
    abbrDiv.appendChild(abbrEle);

    function makeLineLabel(msg) {
        abbrEle.title = msg;
        return abbrDiv.innerHTML;
    }

    function closeGalleryTooltip() {
        if (typeof activeGalleryTooltipDemo !== 'undefined') {
            popup.close(demoTooltips[activeGalleryTooltipDemo.name]);
            activeGalleryTooltipDemo = undefined;
        }
    }

    function openGalleryTooltip() {
        galleryTooltipTimer = undefined;

        var selectedTabName = registry.byId('innerPanel').selectedChildWidget.title;
        var suffix = selectedTabName + 'Demos';
        if (selectedTabName === 'All') {
            suffix = '';
        } else if (selectedTabName === 'Search Results') {
            suffix = 'searchDemo';
        }

        if (typeof activeGalleryTooltipDemo !== 'undefined') {
            popup.open({
                popup : demoTooltips[activeGalleryTooltipDemo.name],
                around : dom.byId(activeGalleryTooltipDemo.name + suffix),
                orient : ['above', 'below']
            });
        }
    }

    function scheduleGalleryTooltip(demo) {
        if (demo !== activeGalleryTooltipDemo) {
            activeGalleryTooltipDemo = demo;
            if (typeof galleryTooltipTimer !== 'undefined') {
                window.clearTimeout(galleryTooltipTimer);
            }
            galleryTooltipTimer = window.setTimeout(openGalleryTooltip, 220);
        }
    }

    function clearErrorsAddHints() {
        var line;
        var i;
        var len;
        hintTimer = undefined;
        closeGalleryTooltip();
        while (errorLines.length > 0) {
            line = errorLines.pop();
            jsEditor.setLineClass(line, null);
            jsEditor.clearMarker(line);
        }
        while (highlightLines.length > 0) {
            line = highlightLines.pop();
            jsEditor.setLineClass(line, null);
            jsEditor.clearMarker(line);
        }
        var code = jsEditor.getValue();
        if (searchTerm !== '') {
            var codeLines = code.split('\n');
            for (i = 0, len = codeLines.length; i < len; ++i) {
                if (searchRegExp.test(codeLines[i])) {
                    line = jsEditor.setMarker(i, makeLineLabel('Search: ' + searchTerm), 'searchMarker');
                    jsEditor.setLineClass(line, 'searchLine');
                    errorLines.push(line);
                }
            }
        }
        if (!JSHINT(code, sandcastleJsHintOptions)) {
            var hints = JSHINT.errors;
            for (i = 0, len = hints.length; i < len; ++i) {
                var hint = hints[i];
                if ((hint !== null) && (typeof hint.reason !== 'undefined') && (hint.line > 0)) {
                    line = jsEditor.setMarker(hint.line - 1, makeLineLabel(hint.reason), 'hintMarker');
                    jsEditor.setLineClass(line, 'hintLine');
                    errorLines.push(line);
                }
            }
        }
    }

    function scheduleHint() {
        if (typeof hintTimer !== 'undefined') {
            window.clearTimeout(hintTimer);
        }
        hintTimer = setTimeout(clearErrorsAddHints, 550);
        highlightRun();
    }

    function scheduleHintNoChange() {
        if (typeof hintTimer !== 'undefined') {
            window.clearTimeout(hintTimer);
        }
        hintTimer = setTimeout(clearErrorsAddHints, 550);
    }

    function scrollToLine(lineNumber) {
        if (typeof lineNumber !== 'undefined') {
            jsEditor.setCursor(lineNumber);
            jsEditor.setSelection({
                line : lineNumber - 2,
                ch : 0
            }, {
                line : lineNumber - 2,
                ch : 0
            });
            jsEditor.focus();
            jsEditor.setSelection({
                line : lineNumber - 1,
                ch : 0
            }, {
                line : lineNumber - 1,
                ch : 0
            });
        }
    }

    function highlightLine(lineNum) {
        var line;
        while (highlightLines.length > 0) {
            line = highlightLines.pop();
            jsEditor.setLineClass(line, null);
            jsEditor.clearMarker(line);
        }
        if (lineNum > 0) {
            line = jsEditor.setMarker(lineNum - 1, makeLineLabel('highlighted by demo'), 'highlightMarker');
            jsEditor.setLineClass(line, 'highlightLine');
            highlightLines.push(line);
            scrollToLine(lineNum);
        }
    }

    var tabs = registry.byId('bottomPanel');

    function showGallery() {
        tabs.selectChild(registry.byId('innerPanel'));
    }

    function hideGallery() {
        closeGalleryTooltip();
        tabs.selectChild(registry.byId('logContainer'));
    }

<<<<<<< HEAD
    function registerScroll(demoContainer){
        if (typeof document.onmousewheel !== 'undefined') {
            demoContainer.addEventListener('mousewheel', function(e) {
                if (typeof e.wheelDelta !== 'undefined' && e.wheelDelta) {
                    demoContainer.scrollLeft -= e.wheelDelta * 70 / 120;
                }
            }, false);
        } else {
            demoContainer.addEventListener('DOMMouseScroll', function(e) {
                if (typeof e.detail !== 'undefined' && e.detail) {
                    demoContainer.scrollLeft += e.detail * 70 / 3;
                }
            }, false);
        }
    }
=======
    tabs.watch("selectedChildWidget", function(name, oldValue, newValue){
        if (newValue === registry.byId('logContainer')) {
            numberOfNewConsoleMessages = 0;
            registry.byId('logContainer').set('title', 'Console');
        }
    });
>>>>>>> ea62fd4f

    CodeMirror.commands.runCesium = function(cm) {
        clearErrorsAddHints();
        clearRun();
        cesiumContainer.selectChild(bucketPane);
        // Check for a race condition in some browsers where the iframe hasn't loaded yet.
        if (bucketFrame.contentWindow.location.href.indexOf('bucket.html') > 0) {
            bucketFrame.contentWindow.location.reload();
        }
    };

    CodeMirror.commands.autocomplete = function(cm) {
        CodeMirror.simpleHint(cm, CodeMirror.cesiumHint);
    };

    jsEditor = CodeMirror.fromTextArea(document.getElementById('code'), {
        mode : 'javascript',
        lineNumbers : true,
        matchBrackets : true,
        indentUnit : 4,
        onCursorActivity : onCursorActivity,
        onChange : scheduleHint,
        extraKeys : {
            'Ctrl-Space' : 'autocomplete',
            'F8' : 'runCesium',
            'Tab' : 'indentMore',
            'Shift-Tab' : 'indentLess'
        }
    });

    htmlEditor = CodeMirror.fromTextArea(document.getElementById('htmlBody'), {
        mode : 'text/html',
        lineNumbers : true,
        matchBrackets : true,
        indentUnit : 4,
        extraKeys : {
            'F8' : 'runCesium',
            'Tab' : 'indentMore',
            'Shift-Tab' : 'indentLess'
        }
    });

    registry.byId('codeContainer').watch("selectedChildWidget", function(name, oldPane, newPane) {
        if (newPane.id === 'jsContainer') {
            jsEditor.focus();
        } else if (newPane.id === 'htmlContainer') {
            htmlEditor.focus();
        }
    });

    function activateBucketScripts(bucketDoc) {
        var headNodes = bucketDoc.head.childNodes;
        var node;
        var nodes = [];
        for (var i = 0, len = headNodes.length; i < len; ++i) {
            node = headNodes[i];
            if (typeof node.tagName === 'string' &&
                    node.tagName === 'SCRIPT' &&
                    node.src.indexOf('Sandcastle-header.js') < 0) { // header is included in blank frame.
                nodes.push(node);
            }
        }

        for (i = 0, len = nodes.length; i < len; ++i) {
            bucketDoc.head.removeChild(nodes[i]);
        }

        // Apply user HTML to bucket.
        var htmlElement = bucketDoc.createElement('div');
        htmlElement.innerHTML = htmlEditor.getValue();
        bucketDoc.body.appendChild(htmlElement);

        var onScriptTagError = function() {
            if (bucketFrame.contentDocument === bucketDoc) {
                appendConsole('consoleError', 'Error loading ' + this.src, true);
                appendConsole('consoleError', "Make sure Cesium is built, see the Contributor's Guide for details.", true);
            }
        };

        // Load each script after the previous one has loaded.
        var loadScript = function() {
            if (bucketFrame.contentDocument !== bucketDoc) {
                // A newer reload has happened, abort this.
                return;
            }
            if (nodes.length > 0) {
                node = nodes.shift();
                var scriptElement = bucketDoc.createElement('script');
                var hasSrc = false;
                for ( var j = 0, numAttrs = node.attributes.length; j < numAttrs; ++j) {
                    var name = node.attributes[j].name;
                    var val = node.attributes[j].value;
                    scriptElement.setAttribute(name, val);
                    if (name === 'src' && val) {
                        hasSrc = true;
                    }
                }
                scriptElement.innerHTML = node.innerHTML;
                if (hasSrc) {
                    scriptElement.onload = loadScript;
                    scriptElement.onerror = onScriptTagError;
                    bucketDoc.head.appendChild(scriptElement);
                } else {
                    bucketDoc.head.appendChild(scriptElement);
                    loadScript();
                }
            } else {
                // Apply user JS to bucket
                var element = bucketDoc.createElement('script');
                element.type = 'text/javascript';
                element.textContent = (addExtraLine ? '\n' : '') + jsEditor.getValue();
                bucketDoc.body.appendChild(element);
            }
        };
        loadScript();
    }

    function applyBucket() {
        if (local.emptyBucket && local.bucketName && typeof bucketTypes[local.bucketName] === 'string') {
            bucketWaiting = false;
            var bucketDoc = bucketFrame.contentDocument;
            if (local.headers.substring(0, local.emptyBucket.length) !== local.emptyBucket) {
                appendConsole('consoleError', 'Error, first part of ' + local.bucketName + ' must match first part of bucket.html exactly.', true);
            } else {
                var bodyAttributes = local.headers.match(/<body([^>]*?)>/)[1];
                var attributeRegex = /([-a-z_]+)\s*="([^"]*?)"/ig;
                //group 1 attribute name, group 2 attribute value.  Assumes double-quoted attributes.
                var attributeMatch;
                while ((attributeMatch = attributeRegex.exec(bodyAttributes)) !== null) {
                    var attributeName = attributeMatch[1];
                    var attributeValue = attributeMatch[2];
                    if (attributeName === 'class') {
                        bucketDoc.body.className = attributeValue;
                    } else if (attributeName === 'data-sandcastle-title') {
                        bucketPane.set('title', attributeValue);
                        document.getElementById('includes').textContent = attributeValue;
                    } else {
                        bucketDoc.body.setAttribute(attributeName, attributeValue);
                    }
                }

                var pos = local.headers.indexOf('</head>');
                var extraHeaders = local.headers.substring(local.emptyBucket.length, pos);
                bucketDoc.head.innerHTML += extraHeaders;
                activateBucketScripts(bucketDoc);
            }
        } else {
            bucketWaiting = true;
        }
    }

    function applyBucketIfWaiting() {
        if (bucketWaiting) {
            applyBucket();
        }
    }

    xhr.get({
        url : 'templates/bucket.html',
        handleAs : 'text'
    }).then(function(value) {
        var pos = value.indexOf('</head>');
        local.emptyBucket = value.substring(0, pos);
        applyBucketIfWaiting();
    });

    function loadBucket(bucketName) {
        if (local.bucketName !== bucketName) {
            local.bucketName = bucketName;
            if (typeof bucketTypes[bucketName] !== 'undefined') {
                local.headers = bucketTypes[bucketName];
            } else {
                local.headers = '<html><head></head><body data-sandcastle-bucket-loaded="no">';
                xhr.get({
                    url : 'templates/' + bucketName,
                    handleAs : 'text'
                }).then(function(value) {
                    var pos = value.indexOf('<body');
                    pos = value.indexOf('>', pos);
                    bucketTypes[bucketName] = value.substring(0, pos + 1) + '\n';
                    if (local.bucketName === bucketName) {
                        local.headers = bucketTypes[bucketName];
                    }
                    applyBucketIfWaiting();
                });
            }
        }
    }

    function loadFromGallery(demo) {
        document.getElementById('saveAsFile').download = demo.name + '.html';
        registry.byId('description').set('value', decodeHTML(demo.description).replace(/\\n/g, '\n'));
        registry.byId('label').set('value', decodeHTML(demo.label).replace(/\\n/g, '\n'));
        var pos = demo.code.indexOf('<body');
        pos = demo.code.indexOf('>', pos);
        var body = demo.code.substring(pos + 2);
        pos = body.indexOf('<script id="cesium_sandcastle_script">');
        var pos2 = body.lastIndexOf('</script>');
        if ((pos <= 0) || (pos2 <= pos)) {
            appendConsole('consoleError', 'Error reading source file: ' + demo.name, true);
        } else {
            var script = body.substring(pos + 38, pos2);
            while (script.length > 0 && script.charCodeAt(0) < 32) {
                script = script.substring(1);
            }
            jsEditor.setValue(script);
            script = body.substring(0, pos);
            while (script.length > 0 && script.charCodeAt(0) < 32) {
                script = script.substring(1);
            }
            htmlEditor.setValue(script);
            if (typeof demo.bucket === 'string') {
                loadBucket(demo.bucket);
            }
            CodeMirror.commands.runCesium(jsEditor);
        }
    }

    window.addEventListener('popstate', function(e) {
        if (e.state && e.state.name && e.state.code) {
            loadFromGallery(e.state);
            document.title = e.state.name + ' - Cesium Sandcastle';
        }
    }, false);

    window.addEventListener('message', function(e) {
        var line;
        // The iframe (bucket.html) sends this message on load.
        // This triggers the code to be injected into the iframe.
        if (e.data === 'reload') {
            var bucketDoc = bucketFrame.contentDocument;
            if (!local.bucketName) {
                // Reload fired, bucket not specified yet.
                return;
            }
            if (bucketDoc.body.getAttribute('data-sandcastle-loaded') !== 'yes') {
                bucketDoc.body.setAttribute('data-sandcastle-loaded', 'yes');
                logOutput.innerHTML = '';
                numberOfNewConsoleMessages = 0;
                registry.byId('logContainer').set('title', 'Console');
                // This happens after a Run (F8) reloads bucket.html, to inject the editor code
                // into the iframe, causing the demo to run there.
                applyBucket();
                if (docError) {
                    appendConsole('consoleError', "Documentation not available.  Please run the 'generateDocumentation' build script to generate Cesium documentation.", true);
                    showGallery();
                }
                if (galleryError) {
                    appendConsole('consoleError', 'Error loading gallery, please run the build script.', true);
                }
            }
        } else if (typeof e.data.log !== 'undefined') {
            // Console log messages from the iframe display in Sandcastle.
            appendConsole('consoleLog', e.data.log, false);
        } else if (typeof e.data.error !== 'undefined') {
            // Console error messages from the iframe display in Sandcastle
            appendConsole('consoleError', e.data.error, true);
            if (typeof e.data.lineNumber !== 'undefined') {
                line = jsEditor.setMarker(e.data.lineNumber - 1, makeLineLabel(e.data.rawErrorMsg), 'errorMarker');
                jsEditor.setLineClass(line, 'errorLine');
                errorLines.push(line);
                scrollToLine(e.data.lineNumber);
            }
        } else if (typeof e.data.warn !== 'undefined') {
            // Console warning messages from the iframe display in Sandcastle.
            appendConsole('consoleWarn', e.data.warn, true);
        } else if (typeof e.data.highlight !== 'undefined') {
            // Hovering objects in the embedded Cesium window.
            highlightLine(e.data.highlight);
        }
    }, true);

    registry.byId('jsContainer').on('show', function() {
        suggestButton.set('disabled', false);
        jsEditor.refresh();
    });

    registry.byId('htmlContainer').on('show', function() {
        suggestButton.set('disabled', true);
        htmlEditor.refresh();
    });

    registry.byId('search').on('change', function() {
        searchTerm = this.get('value');
        searchRegExp = new RegExp(searchTerm, 'i');
        var numDemosShown = 0;
        if (searchTerm !== '') {
            showSearchContainer();
            var innerPanel = registry.byId('innerPanel');
            innerPanel.selectChild(registry.byId('searchContainer'));
            for ( var i = 0; i < gallery_demos.length; i++) {
                var demo = gallery_demos[i];
                var demoName = demo.name;
                if (searchRegExp.test(demoName) || searchRegExp.test(demo.code)) {
                    document.getElementById(demoName + 'searchDemo').style.display = 'inline-block';
                    ++numDemosShown;
                } else {
                    document.getElementById(demoName + 'searchDemo').style.display = 'none';
                }
            }
        } else {
            hideSearchContainer();
        }

        if (numDemosShown) {
            galleryErrorMsg.style.display = 'none';
        } else {
            galleryErrorMsg.style.display = 'inline-block';
        }

        showGallery();
        scheduleHintNoChange();
    });

    function hideSearchContainer() {
        if (dom.byId('searchContainer')) {
            var innerPanel = registry.byId('innerPanel');
            innerPanel.removeChild(searchContainer);
        }
    }

    function showSearchContainer() {
        if(!dom.byId('searchContainer')) {
            var innerPanel = registry.byId('innerPanel');
            innerPanel.addChild(searchContainer);
        }
    }

    // Clicking the 'Run' button simply reloads the iframe.
    registry.byId('buttonRun').on('click', function() {
        CodeMirror.commands.runCesium(jsEditor);
    });

    registry.byId('buttonSuggest').on('click', function() {
        CodeMirror.commands.autocomplete(jsEditor);
    });

    function getDemoHtml() {
        return local.headers +
               htmlEditor.getValue() +
               '<script id="cesium_sandcastle_script">\n' +
               jsEditor.getValue() +
               '</script>\n' +
               '</body>\n' +
               '</html>\n';
    }

    registry.byId('dropDownSaveAs').on('show', function() {

        var currentDemoName = ioQuery.queryToObject(window.location.search.substring(1)).src;
        currentDemoName = window.decodeURIComponent(currentDemoName.replace('.html', ''));
        var description = encodeHTML(registry.byId('description').get('value').replace(/\n/g, '\\n')).replace(/\"/g, '&quot;');
        var label = encodeHTML(registry.byId('label').get('value').replace(/\n/g, '\\n')).replace(/\"/g, '&quot;');

        var html = getDemoHtml();
        html = html.replace('<title>', '<meta name="description" content="' + description + '">\n    <title>');
        html = html.replace('<title>', '<meta name="cesium-sandcastle-labels" content="' + label + '">\n    <title>');

        var octetBlob = new Blob([html], {
            'type' : 'application/octet-stream',
            'endings' : 'native'
        });
        var octetBlobURL = getURL.createObjectURL(octetBlob);
        dom.byId('saveAsFile').href = octetBlobURL;
    });

    registry.byId('buttonNewWindow').on('click', function() {
        var baseHref = window.location.href;
        var pos = baseHref.lastIndexOf('/');
        baseHref = baseHref.substring(0, pos) + '/gallery/';

        var html = getDemoHtml();
        html = html.replace('<head>', '<head>\n    <base href="' + baseHref + '">');
        var htmlBlob = new Blob([html], {
            'type' : 'text/html;charset=utf-8',
            'endings' : 'native'
        });
        var htmlBlobURL = getURL.createObjectURL(htmlBlob);
        window.open(htmlBlobURL, '_blank');
        window.focus();
    });

    registry.byId('buttonThumbnail').on('change', function(newValue) {
        if (newValue) {
            domClass.add('bucketFrame', 'makeThumbnail');
        } else {
            domClass.remove('bucketFrame', 'makeThumbnail');
        }
    });

    var demoContainers = query('.demosContainer');
    demoContainers.forEach(function(demoContainer){
        registerScroll(demoContainer);
    });

    var galleryContainer = registry.byId('innerPanel');
    galleryContainer.demoTileHeightRule = demoTileHeightRule;
    galleryContainer.originalResize = galleryContainer.resize;
    galleryContainer.resize = function(changeSize, resultSize) {
        var newSize = changeSize.h - 88;
        if (newSize < 20) {
            demoTileHeightRule.style.display = 'none';
        } else {
            demoTileHeightRule.style.display = 'inline';
            demoTileHeightRule.style.height = Math.min(newSize, 150) + 'px';
        }
        this.originalResize(changeSize, resultSize);
    };

    var queryObject = {};
    if (window.location.search) {
        queryObject = ioQuery.queryToObject(window.location.search.substring(1));
    } else {
        queryObject.src = 'Hello World.html';
    }

    function loadDemoFromFile(index) {
        var demo = gallery_demos[index];

        xhr.get({
            url : 'gallery/' + window.encodeURIComponent(demo.name) + '.html',
            handleAs : 'text',
            sync: true,
            error : function(error) {
                appendConsole('consoleError', error, true);
                galleryError = true;
            }
        }).then(function(value) {
            // Store the file contents for later searching.
            demo.code = value;
            demo.bucket = 'bucket-dojo.html';
            var pos = value.indexOf('data-sandcastle-bucket="');
            var pos2;
            if (pos > 0) {
                pos += 24;
                pos2 = value.indexOf('"', pos);
                if (pos2 > pos) {
                    demo.bucket = value.substring(pos, pos2);
                }
            }

            demo.bucketTitle = 'Cesium + Dojo';
            pos = value.indexOf('data-sandcastle-title="');
            if (pos > 0) {
                pos += 23;
                pos2 = value.indexOf('"', pos);
                if (pos2 > pos) {
                    demo.bucketTitle = value.substring(pos, pos2);
                }
            }

            demo.description = '';
            pos = value.indexOf('<meta name="description" content="');
            if (pos > 0) {
                pos += 34;
                pos2 = value.indexOf('">', pos);
                if (pos2 > pos) {
                    demo.description = value.substring(pos, pos2);
                }
            }

            demo.label = '';
            pos = value.indexOf('<meta name="cesium-sandcastle-labels" content="');
            if (pos > 0) {
                pos += 47;
                pos2 = value.indexOf('">', pos);
                if (pos2 > pos) {
                    demo.label = value.substring(pos, pos2);
                }
            }

            // Select the demo to load upon opening based on the query parameter.
            if (typeof queryObject.src !== 'undefined') {
                if (demo.name === window.decodeURIComponent(queryObject.src.replace('.html', ''))) {
                    loadFromGallery(demo);
                    window.history.replaceState(demo, demo.name, '?src=' + demo.name + '.html');
                    document.title = demo.name + ' - Cesium Sandcastle';
                    queryObject.src = undefined;
                }
            }

            // Create a tooltip containing the demo's description.
            demoTooltips[demo.name] = new TooltipDialog({
                id : demo.name + 'TooltipDialog',
                style : 'width: 200px; font-size: 12px;',
                content : '<div class="demoTooltipType">' + demo.bucketTitle + '</div>' + demo.description.replace(/\\n/g, '<br/>')
            });

            addFileToTab(index);
        });
    }

    function addFileToGallery(index) {
        var searchDemos = dom.byId('searchDemos');
        createGalleryButton(index, searchDemos, 'searchDemo');
        loadDemoFromFile(index);
    }

    function addFileToTab(index) {
        var demo = gallery_demos[index];
        if (demo.label !== '') {
            var labels = demo.label.split(",");
            for (var j = 0; j < labels.length; j++) {
                var label = labels[j];
                label = label.trim();
                if(!dom.byId(label + 'Demos')) {
                    new ContentPane({
                        content:'<div id="' + label + 'Container" class="demosContainer"><div class="demos" id="' + label + 'Demos"></div></div>',
                        title: label
                        }).placeAt("innerPanel");
                    registerScroll(dom.byId(label + 'Container'));
                }
                var tabName = label + 'Demos';
                var tab = dom.byId(tabName);
                createGalleryButton(index, tab, tabName);
            }
        }
    }

    function createGalleryButton(index, tab, tabName) {
        var demo = gallery_demos[index];
        var imgSrc = 'templates/Gallery_tile.jpg';
        if (typeof demo.img !== 'undefined') {
            imgSrc = 'gallery/' + window.encodeURIComponent(demo.img);
        }

        var demoLink = document.createElement('a');
        demoLink.id = demo.name + tabName;
        demoLink.className = 'linkButton';
        demoLink.href = 'gallery/' + demo.name + '.html';
        tab.appendChild(demoLink);

        demoLink.onclick = function(e) {
            if (mouse.isMiddle(e)) {
                window.open('gallery/' + demo.name + '.html');
            } else {
                loadFromGallery(demo);
                var demoSrc = demo.name + '.html';
                if (demoSrc !== window.location.search.substring(1)) {
                    window.history.pushState(demo, demo.name, '?src=' + demoSrc);
                }
                document.title = demo.name + ' - Cesium Sandcastle';
            }
            e.preventDefault();
        };

        new LinkButton({
            'label' : '<div class="demoTileTitle">' + demo.name + '</div>' +
                      '<img src="' + imgSrc + '" class="demoTileThumbnail" alt="" onDragStart="return false;" />'
        }).placeAt(demoLink);

        on(dom.byId(demoLink.id), 'mouseover', function() {
            scheduleGalleryTooltip(demo);
        });

        on(dom.byId(demoLink.id), 'mouseout', function() {
            closeGalleryTooltip();
        });
    }

    if (typeof gallery_demos === 'undefined') {
        galleryErrorMsg.textContent = 'No demos found, please run the build script.';
        galleryErrorMsg.style.display = 'inline-block';
    } else {
        var i;
        var len = gallery_demos.length;

        // Sort alphabetically.  This will eventually be a user option.
        gallery_demos.sort(function(a, b) {
            var aName = a.name.toUpperCase();
            var bName = b.name.toUpperCase();
            return (bName < aName) ? 1 : ((bName > aName) ? -1 : 0);
        });

        var queryInGalleryIndex = false;
        var queryName = window.decodeURIComponent(queryObject.src.replace('.html', ''));
        for (i = 0; i < len; ++i) {
            addFileToGallery(i);
            if (gallery_demos[i].name === queryName) {
                queryInGalleryIndex = true;
            }
        }

        new ContentPane({
            content:'<div id="allContainer" class="demosContainer"><div class="demos" id="allDemos"></div></div>',
            title: 'All'
            }).placeAt("innerPanel");
        registerScroll(dom.byId('allContainer'));

        var demos = dom.byId('allDemos');
        for (i = 0; i < len; ++i) {
            createGalleryButton(i, demos, 'all');
        }

        if (!queryInGalleryIndex) {
            gallery_demos.push({
                name : queryName,
                description : ''
            });
            addFileToGallery(gallery_demos.length - 1);
        }
    }
    dom.byId('searchDemos').appendChild(galleryErrorMsg);
    var searchContainer = registry.byId('searchContainer');

    hideSearchContainer();
});<|MERGE_RESOLUTION|>--- conflicted
+++ resolved
@@ -402,7 +402,13 @@
         tabs.selectChild(registry.byId('logContainer'));
     }
 
-<<<<<<< HEAD
+    tabs.watch("selectedChildWidget", function(name, oldValue, newValue){
+        if (newValue === registry.byId('logContainer')) {
+            numberOfNewConsoleMessages = 0;
+            registry.byId('logContainer').set('title', 'Console');
+        }
+    });
+
     function registerScroll(demoContainer){
         if (typeof document.onmousewheel !== 'undefined') {
             demoContainer.addEventListener('mousewheel', function(e) {
@@ -418,14 +424,6 @@
             }, false);
         }
     }
-=======
-    tabs.watch("selectedChildWidget", function(name, oldValue, newValue){
-        if (newValue === registry.byId('logContainer')) {
-            numberOfNewConsoleMessages = 0;
-            registry.byId('logContainer').set('title', 'Console');
-        }
-    });
->>>>>>> ea62fd4f
 
     CodeMirror.commands.runCesium = function(cm) {
         clearErrorsAddHints();
