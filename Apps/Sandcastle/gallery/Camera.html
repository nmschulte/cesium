--- conflicted
+++ resolved
@@ -117,45 +117,10 @@
             Cesium.Cartesian3.UNIT_Z);
 
         // Show reference frame.  Not required.
-<<<<<<< HEAD
         scene.primitives.add(new Cesium.DebugModelMatrixPrimitive({
             modelMatrix : transform,
             length : 100000.0
         }));
-=======
-        var primitives = scene.primitives;
-        var polylines = new Cesium.PolylineCollection();
-        Cesium.Matrix4.clone(transform, polylines.modelMatrix);
-
-        var xAxis = {
-            color : Cesium.Color.RED,
-            positions : [
-                Cesium.Cartesian3.ZERO,
-                new Cesium.Cartesian3(100000.0, 0.0, 0.0)
-            ]
-        };
-        polylines.add(xAxis);
-
-        var yAxis = {
-            color : Cesium.Color.LIME,
-            positions : [
-                Cesium.Cartesian3.ZERO,
-                new Cesium.Cartesian3(0.0, 100000.0, 0.0)
-            ]
-        };
-        polylines.add(yAxis);
-
-        var zAxis = {
-            color : Cesium.Color.BLUE,
-            positions : [
-                Cesium.Cartesian3.ZERO,
-                new Cesium.Cartesian3(0.0, 0.0, 100000.0)
-            ]
-        };
-        polylines.add(zAxis);
-
-        primitives.add(polylines);
->>>>>>> 95eab949
     }
 
     function icrf(scene, time) {
@@ -184,15 +149,10 @@
         controller.ellipsoid = ellipsoid;
         controller.enableTilt = true;
         
-<<<<<<< HEAD
         scene.camera.setTransform(Cesium.Matrix4.IDENTITY);
-=======
-        var camera = scene.camera;
-        camera.setTransform(Cesium.Matrix4.IDENTITY);
 
         clock.multiplier = 1.0;
         scene.preRender.removeEventListener(icrf);
->>>>>>> 95eab949
     }
 
     scene.morphComplete.addEventListener(function() {
